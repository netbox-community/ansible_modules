--- conflicted
+++ resolved
@@ -44,11 +44,7 @@
       script:
         - ansible-test units --python $PYTHON_VER -v
         - black . --check
-<<<<<<< HEAD
-        - "sleep 120"
-=======
         - timeout 300 bash -c 'while [[ "$(curl -s -o /dev/null -w ''%{http_code}'' localhost:32768)" != "200" ]]; do echo "waiting for Netbox"; sleep 5; done' || false
->>>>>>> e11024b3
         - python tests/integration/netbox-deploy.py
         - ansible-playbook tests/integration/integration-tests.yml -v
 
@@ -83,10 +79,6 @@
       script:
         - ansible-test units --python $PYTHON_VER -v
         - black . --check
-<<<<<<< HEAD
-        - "sleep 120"
-=======
         - timeout 300 bash -c 'while [[ "$(curl -s -o /dev/null -w ''%{http_code}'' localhost:32768)" != "200" ]]; do echo "waiting for Netbox"; sleep 5; done' || false
->>>>>>> e11024b3
         - python tests/integration/netbox-deploy.py
         - ansible-playbook tests/integration/integration-tests.yml -v