--- conflicted
+++ resolved
@@ -15,27 +15,6 @@
 
 jobs:
   include:
-<<<<<<< HEAD
-    # Previous release of Netbox, latest release of Ansible
-    - name: "Python 3.6 - Netbox 2.6 - Latest PyPi Ansible"
-      python: 3.6
-      env: PYTHON_VER=3.6 VERSION=v2.6 INTEGRATION_TESTS=v2.6
-      install:
-        - cd ..
-        # Setup netbox container for integration testing
-        - git clone https://github.com/FragmentedPacket/netbox-docker.git
-        - cd netbox-docker
-        - docker-compose pull
-        - docker-compose up -d
-        - cd ..
-        # setuptools <46.1.3 has issues with ansible-test executables https://github.com/ansible/ansible/issues/68963
-        - pip install -U pip "setuptools>=46.1.3"
-        # coverage 5.0 is not compatible with ansible-test https://github.com/ansible/ansible/issues/65907
-        - pip install pytest==4.6.5 pytest-mock pytest-xdist jinja2 PyYAML black==19.10b0 "coverage<5"
-        - pip install requests pynetbox cryptography codecov jmespath jsondiff ansible
-
-=======
->>>>>>> dc89f96f
     - name: "Python 3.6 - Netbox 2.7 - Latest PyPi Ansible"
       python: 3.6
       env:
@@ -51,11 +30,7 @@
         - cd ..
         - pip install -U pip "setuptools>=46.1.3"
         - pip install pytest==4.6.5 pytest-mock pytest-xdist jinja2 PyYAML black==19.10b0 "coverage<5"
-<<<<<<< HEAD
         - pip install requests pynetbox cryptography codecov jmespath jsondiff ansible
-=======
-        - pip install pynetbox==4.3.3 cryptography codecov jmespath jsondiff ansible
->>>>>>> dc89f96f
 
     # Stick to python 3.7 instead of 3.8, as ansible-test sanity is not compatible with 3.7
     # https://github.com/ansible/ansible/issues/67118
@@ -74,11 +49,7 @@
         - cd ..
         - pip install -U pip "setuptools>=46.1.3"
         - pip install pytest==4.6.5 pytest-mock pytest-xdist jinja2 PyYAML black==19.10b0 "coverage<5"
-<<<<<<< HEAD
         - pip install requests pynetbox cryptography codecov jmespath jsondiff ansible
-=======
-        - pip install pynetbox==4.3.3 cryptography codecov jmespath jsondiff ansible
->>>>>>> dc89f96f
 
     # Latest development versions of Netbox and Ansible, newest Python
     # This may be broken sometimes by changes in the netbox & ansible projects
@@ -96,11 +67,7 @@
         - cd ..
         - pip install -U pip "setuptools>=46.1.3"
         - pip install pytest==4.6.5 pytest-mock pytest-xdist jinja2 PyYAML black==19.10b0 "coverage<5"
-<<<<<<< HEAD
         - pip install requests pynetbox cryptography jmespath jsondiff
-=======
-        - pip install pynetbox==4.3.3 cryptography jmespath jsondiff
->>>>>>> dc89f96f
         - git clone https://github.com/ansible/ansible.git
         - cd ansible
         - source hacking/env-setup
