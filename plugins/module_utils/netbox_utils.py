# -*- coding: utf-8 -*-
# Copyright: (c) 2018, Mikhail Yohman (@fragmentedpacket) <mikhail.yohman@gmail.com>
# Copyright: (c) 2018, David Gomez (@amb1s1) <david.gomez@networktocode.com>
# Copyright: (c) 2020, Nokia, Tobias Groß (@toerb) <tobias.gross@nokia.com>
# GNU General Public License v3.0+ (see COPYING or https://www.gnu.org/licenses/gpl-3.0.txt)

from __future__ import absolute_import, division, print_function

__metaclass__ = type

# Import necessary packages
import traceback
import re
import json

from itertools import chain

from ansible.module_utils.common.text.converters import to_text

from ansible.module_utils._text import to_native
from ansible.module_utils.common.collections import is_iterable
from ansible.module_utils.basic import AnsibleModule, missing_required_lib, _load_params
from ansible.module_utils.urls import open_url

PYNETBOX_IMP_ERR = None
try:
    import pynetbox
    import requests

    HAS_PYNETBOX = True
except ImportError:
    PYNETBOX_IMP_ERR = traceback.format_exc()
    HAS_PYNETBOX = False

# Used to map endpoints to applications dynamically
API_APPS_ENDPOINTS = dict(
    circuits=["circuits", "circuit_types", "circuit_terminations", "providers"],
    dcim=[
        "cables",
        "console_ports",
        "console_port_templates",
        "console_server_ports",
        "console_server_port_templates",
        "device_bays",
        "device_bay_templates",
        "devices",
        "device_roles",
        "device_types",
        "front_ports",
        "front_port_templates",
        "interfaces",
        "interface_templates",
        "inventory_items",
        "locations",
        "manufacturers",
        "platforms",
        "power_feeds",
        "power_outlets",
        "power_outlet_templates",
        "power_panels",
        "power_ports",
        "power_port_templates",
        "racks",
        "rack_groups",
        "rack_roles",
        "rear_ports",
        "rear_port_templates",
        "regions",
        "sites",
        "site_groups",
        "virtual_chassis",
    ],
    extras=["config_contexts", "tags"],
    ipam=[
        "aggregates",
        "ip_addresses",
        "prefixes",
        "rirs",
        "roles",
        "route_targets",
        "vlans",
        "vlan_groups",
        "vrfs",
        "services",
    ],
    secrets=[],
    tenancy=["tenants", "tenant_groups"],
    virtualization=["cluster_groups", "cluster_types", "clusters", "virtual_machines"],
)

# Used to normalize data for the respective query types used to find endpoints
QUERY_TYPES = dict(
    circuit="cid",
    circuit_termination="circuit",
    circuit_type="slug",
    cluster="name",
    cluster_group="slug",
    cluster_type="slug",
    config_context="name",
    device="name",
    device_role="slug",
    device_type="slug",
    export_targets="name",
    group="slug",
    installed_device="name",
    import_targets="name",
    location="slug",
    manufacturer="slug",
    nat_inside="address",
    nat_outside="address",
    parent_location="slug",
    parent_region="slug",
    parent_site_group="slug",
    parent_tenant_group="slug",
    power_panel="name",
    power_port="name",
    power_port_template="name",
    platform="slug",
    prefix_role="slug",
    primary_ip="address",
    primary_ip4="address",
    primary_ip6="address",
    provider="slug",
    rack="name",
    rack_group="slug",
    rack_role="slug",
    rear_port="name",
    rear_port_template="name",
    region="slug",
    rir="slug",
    route_targets="name",
    slug="slug",
    site="slug",
    site_group="slug",
    tenant="slug",
    tenant_group="slug",
    time_zone="timezone",
    virtual_chassis="name",
    virtual_machine="name",
    virtual_machine_role="slug",
    vlan="name",
    vlan_group="slug",
    vlan_role="name",
    vrf="name",
)

# Specifies keys within data that need to be converted to ID and the endpoint to be used when queried
CONVERT_TO_ID = {
    "assigned_object": "assigned_object",
    "circuit": "circuits",
    "circuit_type": "circuit_types",
    "circuit_termination": "circuit_terminations",
    "circuits.circuittermination": "circuit_terminations",
    "cluster": "clusters",
    "cluster_group": "cluster_groups",
    "cluster_groups": "cluster_groups",
    "cluster_type": "cluster_types",
    "config_context": "config_contexts",
    "dcim.consoleport": "console_ports",
    "dcim.consoleserverport": "console_server_ports",
    "dcim.frontport": "front_ports",
    "dcim.interface": "interfaces",
    "dcim.powerfeed": "power_feeds",
    "dcim.poweroutlet": "power_outlets",
    "dcim.powerport": "power_ports",
    "dcim.rearport": "rear_ports",
    "device": "devices",
    "device_role": "device_roles",
    "device_type": "device_types",
    "device_types": "device_types",
    "export_targets": "route_targets",
    "group": "tenant_groups",
    "import_targets": "route_targets",
    "installed_device": "devices",
    "interface": "interfaces",
    "interface_template": "interface_templates",
    "ip_addresses": "ip_addresses",
    "ipaddresses": "ip_addresses",
    "location": "locations",
    "lag": "interfaces",
    "manufacturer": "manufacturers",
    "master": "devices",
    "nat_inside": "ip_addresses",
    "nat_outside": "ip_addresses",
    "platform": "platforms",
<<<<<<< HEAD
    "parent_location": "locations",
=======
    "parent_interface": "interfaces",
    "parent_vm_interface": "interfaces",
>>>>>>> 5116178c
    "parent_region": "regions",
    "parent_site_group": "site_groups",
    "parent_tenant_group": "tenant_groups",
    "platforms": "platforms",
    "power_panel": "power_panels",
    "power_port": "power_ports",
    "power_port_template": "power_port_templates",
    "prefix_role": "roles",
    "primary_ip": "ip_addresses",
    "primary_ip4": "ip_addresses",
    "primary_ip6": "ip_addresses",
    "provider": "providers",
    "rack": "racks",
    "rack_group": "rack_groups",
    "rack_role": "rack_roles",
    "region": "regions",
    "regions": "regions",
    "rear_port": "rear_ports",
    "rear_port_template": "rear_port_templates",
    "rir": "rirs",
    "roles": "device_roles",
    "route_targets": "route_targets",
    # Just a placeholder as scope can be several different types including sites.
    "scope": "sites",
    "services": "services",
    "site": "sites",
    "site_group": "site_groups",
    "sites": "sites",
    "tags": "tags",
    "tagged_vlans": "vlans",
    "tenant": "tenants",
    "tenants": "tenants",
    "tenant_group": "tenant_groups",
    "tenant_groups": "tenant_groups",
    "termination_a": "interfaces",
    "termination_b": "interfaces",
    "untagged_vlan": "vlans",
    "virtual_chassis": "virtual_chassis",
    "virtual_machine": "virtual_machines",
    "virtual_machine_role": "device_roles",
    "vlan": "vlans",
    "vlan_group": "vlan_groups",
    "vlan_role": "roles",
    "vrf": "vrfs",
}

ENDPOINT_NAME_MAPPING = {
    "aggregates": "aggregate",
    "cables": "cable",
    "circuit_terminations": "circuit_termination",
    "circuit_types": "circuit_type",
    "circuits": "circuit",
    "clusters": "cluster",
    "cluster_groups": "cluster_group",
    "cluster_types": "cluster_type",
    "config_contexts": "config_context",
    "console_ports": "console_port",
    "console_port_templates": "console_port_template",
    "console_server_ports": "console_server_port",
    "console_server_port_templates": "console_server_port_template",
    "device_bays": "device_bay",
    "device_bay_templates": "device_bay_template",
    "devices": "device",
    "device_roles": "device_role",
    "device_types": "device_type",
    "front_ports": "front_port",
    "front_port_templates": "front_port_template",
    "interfaces": "interface",
    "interface_templates": "interface_template",
    "inventory_items": "inventory_item",
    "ip_addresses": "ip_address",
    "locations": "location",
    "manufacturers": "manufacturer",
    "platforms": "platform",
    "power_feeds": "power_feed",
    "power_outlets": "power_outlet",
    "power_outlet_templates": "power_outlet_template",
    "power_panels": "power_panel",
    "power_ports": "power_port",
    "power_port_templates": "power_port_template",
    "prefixes": "prefix",
    "providers": "provider",
    "racks": "rack",
    "rack_groups": "rack_group",
    "rack_roles": "rack_role",
    "rear_ports": "rear_port",
    "rear_port_templates": "rear_port_template",
    "regions": "region",
    "rirs": "rir",
    "roles": "role",
    "route_targets": "route_target",
    "services": "services",
    "sites": "site",
    "site_groups": "site_group",
    "tags": "tags",
    "tenants": "tenant",
    "tenant_groups": "tenant_group",
    "virtual_chassis": "virtual_chassis",
    "virtual_machines": "virtual_machine",
    "vlans": "vlan",
    "vlan_groups": "vlan_group",
    "vrfs": "vrf",
}

ALLOWED_QUERY_PARAMS = {
    "aggregate": set(["prefix", "rir"]),
    "assigned_object": set(["name", "device", "virtual_machine"]),
    "circuit": set(["cid"]),
    "circuit_type": set(["slug"]),
    "circuit_termination": set(["circuit", "term_side"]),
    "circuits.circuittermination": set(["circuit", "term_side"]),
    "cluster": set(["name", "type"]),
    "cluster_group": set(["slug"]),
    "cluster_type": set(["slug"]),
    "config_context": set(
        [
            "name",
            "regions",
            "sites",
            "roles",
            "device_types",
            "platforms",
            "cluster_groups",
            "clusters",
            "tenant_groups",
            "tenants",
            "tags",
        ]
    ),
    "console_port": set(["name", "device"]),
    "console_port_template": set(["name", "device_type"]),
    "console_server_port": set(["name", "device"]),
    "console_server_port_template": set(["name", "device_type"]),
    "dcim.consoleport": set(["name", "device"]),
    "dcim.consoleserverport": set(["name", "device"]),
    "dcim.frontport": set(["name", "device", "rear_port"]),
    "dcim.interface": set(["name", "device", "virtual_machine"]),
    "dcim.powerfeed": set(["name", "power_panel"]),
    "dcim.poweroutlet": set(["name", "device"]),
    "dcim.powerport": set(["name", "device"]),
    "dcim.rearport": set(["name", "device"]),
    "device_bay": set(["name", "device"]),
    "device_bay_template": set(["name", "device_type"]),
    "device": set(["name"]),
    "device_role": set(["slug"]),
    "device_type": set(["slug"]),
    "front_port": set(["name", "device", "rear_port"]),
    "front_port_template": set(["name", "device_type", "rear_port"]),
    "installed_device": set(["name"]),
    "interface": set(["name", "device", "virtual_machine"]),
    "interface_template": set(["name", "device_type"]),
    "inventory_item": set(["name", "device"]),
    "ip_address": set(["address", "vrf", "device", "interface", "assigned_object"]),
    "ip_addresses": set(["address", "vrf", "device", "interface", "assigned_object"]),
    "ipaddresses": set(["address", "vrf", "device", "interface", "assigned_object"]),
    "lag": set(["name"]),
    "location": set(["slug"]),
    "manufacturer": set(["slug"]),
    "master": set(["name"]),
    "nat_inside": set(["vrf", "address"]),
<<<<<<< HEAD
    "parent_location": set(["slug"]),
=======
    "parent_interface": set(["name"]),
    "parent_vm_interface": set(["name"]),
>>>>>>> 5116178c
    "parent_region": set(["slug"]),
    "parent_site_group": set(["slug"]),
    "parent_tenant_group": set(["slug"]),
    "platform": set(["slug"]),
    "power_feed": set(["name", "power_panel"]),
    "power_outlet": set(["name", "device"]),
    "power_outlet_template": set(["name", "device_type"]),
    "power_panel": set(["name", "site"]),
    "power_port": set(["name", "device"]),
    "power_port_template": set(["name", "device_type"]),
    "prefix": set(["prefix", "vrf"]),
    "primary_ip4": set(["address", "vrf"]),
    "primary_ip6": set(["address", "vrf"]),
    "provider": set(["slug"]),
    "rack": set(["name", "site"]),
    "rack_group": set(["slug"]),
    "rack_role": set(["slug"]),
    "region": set(["slug"]),
    "rear_port": set(["name", "device"]),
    "rear_port_template": set(["name", "device_type"]),
    "rir": set(["slug"]),
    "role": set(["slug"]),
    "route_target": set(["name"]),
    "services": set(["device", "virtual_machine", "name", "port", "protocol"]),
    "site": set(["slug"]),
    "site_group": set(["slug"]),
    "tags": set(["slug"]),
    "tagged_vlans": set(["group", "name", "site", "vid", "vlan_group", "tenant"]),
    "tenant": set(["slug"]),
    "tenant_group": set(["slug"]),
    "termination_a": set(["name", "device", "virtual_machine"]),
    "termination_b": set(["name", "device", "virtual_machine"]),
    "untagged_vlan": set(["group", "name", "site", "vid", "vlan_group", "tenant"]),
    "virtual_chassis": set(["name", "master"]),
    "virtual_machine": set(["name", "cluster"]),
    "vlan": set(["group", "name", "site", "tenant", "vid", "vlan_group"]),
    "vlan_group": set(["slug", "site", "scope"]),
    "vrf": set(["name", "tenant"]),
}

QUERY_PARAMS_IDS = set(
    [
        "circuit",
        "cluster",
        "device",
        "group",
        "interface",
        "rir",
        "vrf",
        "site",
        "scope",
        "tenant",
        "type",
        "virtual_machine",
        "rack",
    ]
)

REQUIRED_ID_FIND = {
    "cables": set(["status", "type", "length_unit"]),
    "circuits": set(["status"]),
    "console_ports": set(["type"]),
    "console_port_templates": set(["type"]),
    "console_server_ports": set(["type"]),
    "console_server_port_templates": set(["type"]),
    "devices": set(["status", "face"]),
    "device_types": set(["subdevice_role"]),
    "front_ports": set(["type"]),
    "front_port_templates": set(["type"]),
    "interfaces": set(["form_factor", "mode", "type"]),
    "interface_templates": set(["type"]),
    "ip_addresses": set(["status", "role"]),
    "prefixes": set(["status"]),
    "power_feeds": set(["status", "type", "supply", "phase"]),
    "power_outlets": set(["type", "feed_leg"]),
    "power_outlet_templates": set(["type", "feed_leg"]),
    "power_ports": set(["type"]),
    "power_port_templates": set(["type"]),
    "racks": set(["status", "outer_unit", "type"]),
    "rear_ports": set(["type"]),
    "rear_port_templates": set(["type"]),
    "services": set(["protocol"]),
    "sites": set(["status"]),
    "virtual_machines": set(["status", "face"]),
    "vlans": set(["status"]),
}

# This is used to map non-clashing keys to Netbox API compliant keys to prevent bad logic in code for similar keys but different modules
CONVERT_KEYS = {
    "assigned_object": "assigned_object_id",
    "scope": "scope_id",
    "circuit_type": "type",
    "cluster_type": "type",
    "cluster_group": "group",
<<<<<<< HEAD
    "parent_location": "parent",
=======
    "parent_interface": "parent",
    "parent_vm_interface": "parent",
>>>>>>> 5116178c
    "parent_region": "parent",
    "parent_site_group": "parent",
    "parent_tenant_group": "parent",
    "power_port_template": "power_port",
    "prefix_role": "role",
    "rack_group": "group",
    "rack_role": "role",
    "rear_port_template": "rear_port",
    "rear_port_template_position": "rear_port_position",
    "site_group": "group",
    "tenant_group": "group",
    "termination_a": "termination_a_id",
    "termination_b": "termination_b_id",
    "virtual_machine_role": "role",
    "vlan_role": "role",
    "vlan_group": "group",
}

# This is used to dynamically convert name to slug on endpoints requiring a slug
SLUG_REQUIRED = {
    "circuit_types",
    "cluster_groups",
    "cluster_types",
    "device_roles",
    "device_types",
    "ipam_roles",
    "locations",
    "rack_groups",
    "rack_roles",
    "regions",
    "rirs",
    "roles",
    "sites",
    "site_groups",
    "tags",
    "tenants",
    "tenant_groups",
    "manufacturers",
    "platforms",
    "providers",
    "vlan_groups",
}

SCOPE_TO_ENDPOINT = {
    "dcim.location": "locations",
    "dcim.rack": "racks",
    "dcim.region": "regions",
    "dcim.site": "sites",
    "dcim.sitegroup": "site_groups",
    "virtualization.cluster": "clusters",
    "virtualization.clustergroup": "cluster_groups",
}

NETBOX_ARG_SPEC = dict(
    netbox_url=dict(type="str", required=True),
    netbox_token=dict(type="str", required=True, no_log=True),
    state=dict(required=False, default="present", choices=["present", "absent"]),
    query_params=dict(required=False, type="list", elements="str"),
    validate_certs=dict(type="raw", default=True),
    cert=dict(type="raw", required=False),
)


class NetboxModule(object):
    """
    Initialize connection to Netbox, sets AnsibleModule passed in to
    self.module to be used throughout the class
    :params module (obj): Ansible Module object
    :params endpoint (str): Used to tell class which endpoint the logic needs to follow
    :params nb_client (obj): pynetbox.api object passed in (not required)
    """

    def __init__(self, module, endpoint, nb_client=None):
        self.module = module
        self.state = self.module.params["state"]
        self.check_mode = self.module.check_mode
        self.endpoint = endpoint
        query_params = self.module.params.get("query_params")

        if not HAS_PYNETBOX:
            self.module.fail_json(
                msg=missing_required_lib("pynetbox"), exception=PYNETBOX_IMP_ERR
            )
        # These should not be required after making connection to Netbox
        url = self.module.params["netbox_url"]
        token = self.module.params["netbox_token"]
        ssl_verify = self.module.params["validate_certs"]
        cert = self.module.params["cert"]

        # Attempt to initiate connection to Netbox
        if nb_client is None:
            self.nb = self._connect_netbox_api(url, token, ssl_verify, cert)
        else:
            self.nb = nb_client
            try:
                self.version = self.nb.version
            except AttributeError:
                self.module.fail_json(msg="Must have pynetbox >=4.1.0")

        # if self.module.params.get("query_params"):
        #    self._validate_query_params(self.module.params["query_params"])

        # These methods will normalize the regular data
        cleaned_data = self._remove_arg_spec_default(module.params["data"])
        norm_data = self._normalize_data(cleaned_data)
        choices_data = self._change_choices_id(self.endpoint, norm_data)
        data = self._find_ids(choices_data, query_params)
        self.data = self._convert_identical_keys(data)

    def _version_check_greater(self, greater, lesser, greater_or_equal=False):
        """Determine if first argument is greater than second argument.

        Args:
            greater (str): decimal string
            lesser (str): decimal string
        """
        g_major, g_minor = greater.split(".")
        l_major, l_minor = lesser.split(".")

        # convert to ints
        g_major = int(g_major)
        g_minor = int(g_minor)
        l_major = int(l_major)
        l_minor = int(l_minor)

        # If major version is higher then return true right off the bat
        if g_major > l_major:
            return True
        elif greater_or_equal and g_major == l_major and g_minor >= l_minor:
            return True
        # If major versions are equal, and minor version is higher, return True
        elif g_major == l_major and g_minor > l_minor:
            return True

    def _connect_netbox_api(self, url, token, ssl_verify, cert):
        try:
            session = requests.Session()
            session.verify = ssl_verify
            if cert:
                session.cert = tuple(i for i in cert)
            nb = pynetbox.api(url, token=token)
            nb.http_session = session
            try:
                self.version = nb.version
            except AttributeError:
                self.module.fail_json(msg="Must have pynetbox >=4.1.0")
            except Exception:
                self.module.fail_json(
                    msg="Failed to establish connection to Netbox API"
                )
            return nb
        except Exception:
            self.module.fail_json(msg="Failed to establish connection to Netbox API")

    def _nb_endpoint_get(self, nb_endpoint, query_params, search_item):
        try:
            response = nb_endpoint.get(**query_params)
        except pynetbox.RequestError as e:
            self._handle_errors(msg=e.error)
        except ValueError:
            self._handle_errors(
                msg="More than one result returned for %s" % (search_item)
            )

        return response

    def _validate_query_params(self, query_params):
        """
        Validate query_params that are passed in by users to make sure
        they're valid and return error if they're not valid.
        """
        invalid_query_params = []

        app = self._find_app(self.endpoint)
        nb_app = getattr(self.nb, app)
        nb_endpoint = getattr(nb_app, self.endpoint)
        # Fetch the OpenAPI spec to perform validation against
        base_url = self.nb.base_url
        junk, endpoint_url = nb_endpoint.url.split(base_url)
        response = open_url(base_url + "/docs/?format=openapi")
        try:
            raw_data = to_text(response.read(), errors="surrogate_or_strict")
        except UnicodeError:
            self._handle_errors(
                msg="Incorrect encoding of fetched payload from NetBox API."
            )

        try:
            openapi = json.loads(raw_data)
        except ValueError:
            self._handle_errors(msg="Incorrect JSON payload returned: %s" % raw_data)

        valid_query_params = openapi["paths"][endpoint_url + "/"]["get"]["parameters"]

        # Loop over passed in params and add to invalid_query_params and then fail if non-empty
        for param in query_params:
            if param not in valid_query_params:
                invalid_query_params.append(param)

        if invalid_query_params:
            self._handle_errors(
                "The following query_params are invalid: {0}".format(
                    ", ".join(invalid_query_params)
                )
            )

    def _handle_errors(self, msg):
        """
        Returns message and changed = False
        :params msg (str): Message indicating why there is no change
        """
        if msg:
            self.module.fail_json(msg=msg, changed=False)

    def _build_diff(self, before=None, after=None):
        """Builds diff of before and after changes"""
        return {"before": before, "after": after}

    def _convert_identical_keys(self, data):
        """
        Used to change non-clashing keys for each module into identical keys that are required
        to be passed to pynetbox
        ex. rack_role back into role to pass to Netbox
        Returns data
        :params data (dict): Data dictionary after _find_ids method ran
        """
        temp_dict = dict()
        if self._version_check_greater(self.version, "2.7", greater_or_equal=True):
            if data.get("form_factor"):
                temp_dict["type"] = data.pop("form_factor")
        for key in data:
            if self.endpoint == "power_panels" and key == "rack_group":
                temp_dict[key] = data[key]
            elif key in CONVERT_KEYS:
                # This will keep the original key for keys in list, but also convert it.
                if key in ("assigned_object", "scope"):
                    temp_dict[key] = data[key]
                new_key = CONVERT_KEYS[key]
                temp_dict[new_key] = data[key]
            else:
                temp_dict[key] = data[key]

        return temp_dict

    def _remove_arg_spec_default(self, data):
        """Used to remove any data keys that were not provided by user, but has the arg spec
        default values
        """
        new_dict = dict()
        for k, v in data.items():
            if isinstance(v, dict):
                v = self._remove_arg_spec_default(v)
                new_dict[k] = v
            elif v is not None:
                new_dict[k] = v

        return new_dict

    def _get_query_param_id(self, match, data):
        """Used to find IDs of necessary searches when required under _build_query_params
        :returns id (int) or data (dict): Either returns the ID or original data passed in
        :params match (str): The key within the user defined data that is required to have an ID
        :params data (dict): User defined data passed into the module
        """
        if isinstance(data.get(match), int):
            return data[match]
        else:
            endpoint = CONVERT_TO_ID[match]
            app = self._find_app(endpoint)
            nb_app = getattr(self.nb, app)
            nb_endpoint = getattr(nb_app, endpoint)

            query_params = {QUERY_TYPES.get(match): data[match]}
            result = self._nb_endpoint_get(nb_endpoint, query_params, match)

            if result:
                return result.id
            else:
                return data

    def _build_query_params(
        self, parent, module_data, user_query_params=None, child=None
    ):
        """
        :returns dict(query_dict): Returns a query dictionary built using mappings to dynamically
        build available query params for Netbox endpoints
        :params parent(str): This is either a key from `_find_ids` or a string passed in to determine
        which keys in the data that we need to use to construct `query_dict`
        :params module_data(dict): Uses the data provided to the Netbox module
        :params child(dict): This is used within `_find_ids` and passes the inner dictionary
        to build the appropriate `query_dict` for the parent
        """
        # This is to change the parent key to use the proper ALLOWED_QUERY_PARAMS below for termination searches.
        if parent == "termination_a" and module_data.get("termination_a_type"):
            parent = module_data["termination_a_type"]
        elif parent == "termination_b" and module_data.get("termination_b_type"):
            parent = module_data["termination_b_type"]
        elif parent == "scope":
            parent = ENDPOINT_NAME_MAPPING[SCOPE_TO_ENDPOINT[module_data["scope_type"]]]

        query_dict = dict()
        if user_query_params:
            query_params = set(user_query_params)
        else:
            query_params = ALLOWED_QUERY_PARAMS.get(parent)

        if child:
            matches = query_params.intersection(set(child.keys()))
        else:
            matches = query_params.intersection(set(module_data.keys()))

        for match in matches:
            if match in QUERY_PARAMS_IDS:
                if child:
                    query_id = self._get_query_param_id(match, child)
                else:
                    query_id = self._get_query_param_id(match, module_data)
                query_dict.update({match + "_id": query_id})
            else:
                if child:
                    value = child.get(match)
                else:
                    value = module_data.get(match)
                query_dict.update({match: value})

        if user_query_params:
            # This is to skip any potential changes using module_data when the user
            # provides user_query_params
            pass

        elif parent == "prefix" and module_data.get("parent"):
            query_dict.update({"prefix": module_data["parent"]})

        elif parent == "parent_interface" and module_data.get("device"):
            if not child:
                query_dict["name"] = module_data.get("parent_interface")

            if isinstance(module_data.get("device"), int):
                query_dict.update({"device_id": module_data.get("device")})
            else:
                query_dict.update({"device": module_data.get("device")})

        elif parent == "parent_vm_interface" and module_data.get("virtual_machine"):
            if not child:
                query_dict["name"] = module_data["parent_vm_interface"]

        elif parent == "lag":
            if not child:
                query_dict["name"] = module_data["lag"]
            intf_type = self._fetch_choice_value(
                "Link Aggregation Group (LAG)", "interfaces"
            )
            query_dict.update({"form_factor": intf_type})
            if isinstance(module_data["device"], int):
                query_dict.update({"device_id": module_data["device"]})
            else:
                query_dict.update({"device": module_data["device"]})

        elif parent == "ip_addresses":
            if isinstance(module_data["device"], int):
                query_dict.update({"device_id": module_data["device"]})
            else:
                query_dict.update({"device": module_data["device"]})

        elif (
            parent == "ip_address"
            and "assigned_object" in matches
            and module_data.get("assigned_object_type")
        ):
            if module_data["assigned_object_type"] == "virtualization.vminterface":
                query_dict.update(
                    {"vminterface_id": module_data.get("assigned_object_id")}
                )
            elif module_data["assigned_object_type"] == "dcim.interface":
                query_dict.update(
                    {"interface_id": module_data.get("assigned_object_id")}
                )

        elif parent == "virtual_chassis":
            query_dict = {"q": self.module.params["data"].get("master")}

        elif parent == "rear_port" and self.endpoint == "front_ports":
            if isinstance(module_data.get("rear_port"), str):
                rear_port = {
                    "device_id": module_data.get("device"),
                    "name": module_data.get("rear_port"),
                }
                query_dict.update(rear_port)

        elif parent == "rear_port_template" and self.endpoint == "front_port_templates":
            if isinstance(module_data.get("rear_port_template"), str):
                rear_port_template = {
                    "devicetype_id": module_data.get("device_type"),
                    "name": module_data.get("rear_port_template"),
                }
                query_dict.update(rear_port_template)

        elif parent == "power_port" and self.endpoint == "power_outlets":
            if isinstance(module_data.get("power_port"), str):
                power_port = {
                    "device_id": module_data.get("device"),
                    "name": module_data.get("power_port"),
                }
                query_dict.update(power_port)

        elif (
            parent == "power_port_template"
            and self.endpoint == "power_outlet_templates"
        ):
            if isinstance(module_data.get("power_port_template"), str):
                power_port_template = {
                    "devicetype_id": module_data.get("device_type"),
                    "name": module_data.get("power_port_template"),
                }
                query_dict.update(power_port_template)

        elif "_template" in parent:
            if query_dict.get("device_type"):
                query_dict["devicetype_id"] = query_dict.pop("device_type")

        if not query_dict:
            provided_kwargs = child.keys() if child else module_data.keys()
            acceptable_query_params = (
                user_query_params if user_query_params else query_params
            )
            self._handle_errors(
                f"One or more of the kwargs provided are invalid for {parent}, provided kwargs: {', '.join(sorted(provided_kwargs))}. Acceptable kwargs: {', '.join(sorted(acceptable_query_params))}"
            )

        query_dict = self._convert_identical_keys(query_dict)
        return query_dict

    def _fetch_choice_value(self, search, endpoint):
        app = self._find_app(endpoint)
        nb_app = getattr(self.nb, app)
        nb_endpoint = getattr(nb_app, endpoint)
        try:
            endpoint_choices = nb_endpoint.choices()
        except ValueError:
            self._handle_errors(
                msg="Failed to fetch endpoint choices to validate against. This requires a write-enabled token. Make sure the token is write-enabled. If looking to fetch only information, use either the inventory or lookup plugin."
            )

        choices = list(chain.from_iterable(endpoint_choices.values()))

        for item in choices:
            if item["display_name"].lower() == search.lower():
                return item["value"]
            elif item["value"] == search.lower():
                return item["value"]
        self._handle_errors(
            msg="%s was not found as a valid choice for %s" % (search, endpoint)
        )

    def _change_choices_id(self, endpoint, data):
        """Used to change data that is static and under _choices for the application.
        ex. DEVICE_STATUS
        :returns data (dict): Returns the user defined data back with updated fields for _choices
        :params endpoint (str): The endpoint that will be used for mapping to required _choices
        :params data (dict): User defined data passed into the module
        """
        if REQUIRED_ID_FIND.get(endpoint):
            required_choices = REQUIRED_ID_FIND[endpoint]
            for choice in required_choices:
                if data.get(choice):
                    if isinstance(data[choice], int):
                        continue
                    choice_value = self._fetch_choice_value(data[choice], endpoint)
                    data[choice] = choice_value

        return data

    def _find_app(self, endpoint):
        """Dynamically finds application of endpoint passed in using the
        API_APPS_ENDPOINTS for mapping
        :returns nb_app (str): The application the endpoint lives under
        :params endpoint (str): The endpoint requiring resolution to application
        """
        for k, v in API_APPS_ENDPOINTS.items():
            if endpoint in v:
                nb_app = k
        return nb_app

    def _find_ids(self, data, user_query_params):
        """Will find the IDs of all user specified data if resolvable
        :returns data (dict): Returns the updated dict with the IDs of user specified data
        :params data (dict): User defined data passed into the module
        """
        for k, v in data.items():
            if k in CONVERT_TO_ID:
                if (
                    not self._version_check_greater(
                        self.version, "2.9", greater_or_equal=True
                    )
                    and k == "tags"
                ) or (self.endpoint == "config_contexts" and k == "tags"):
                    continue
                if k == "termination_a":
                    endpoint = CONVERT_TO_ID[data.get("termination_a_type")]
                elif k == "termination_b":
                    endpoint = CONVERT_TO_ID[data.get("termination_b_type")]
                elif k == "assigned_object":
                    endpoint = "interfaces"
                elif k == "scope":
                    # Determine endpoint name for scope ID resolution
                    endpoint = SCOPE_TO_ENDPOINT[data["scope_type"]]
                else:
                    endpoint = CONVERT_TO_ID[k]
                search = v
                app = self._find_app(endpoint)
                nb_app = getattr(self.nb, app)
                nb_endpoint = getattr(nb_app, endpoint)

                if isinstance(v, dict):
                    if (k == "interface" or k == "assigned_object") and v.get(
                        "virtual_machine"
                    ):
                        nb_app = getattr(self.nb, "virtualization")
                        nb_endpoint = getattr(nb_app, endpoint)
                    query_params = self._build_query_params(k, data, child=v)
                    query_id = self._nb_endpoint_get(nb_endpoint, query_params, k)
                elif isinstance(v, list):
                    id_list = list()
                    for list_item in v:
                        if k in (
                            "regions",
                            "sites",
                            "roles",
                            "device_types",
                            "platforms",
                            "cluster_groups",
                            "clusters",
                            "tenant_groups",
                            "tenants",
                            "tags",
                        ) and isinstance(list_item, str):
                            temp_dict = {"slug": self._to_slug(list_item)}
                        elif isinstance(list_item, dict):
                            norm_data = self._normalize_data(list_item)
                            temp_dict = self._build_query_params(
                                k, data, child=norm_data
                            )
                        # If user passes in an integer, add to ID list to id_list as user
                        # should have passed in a tag ID
                        elif isinstance(list_item, int):
                            id_list.append(list_item)
                            continue
                        else:
                            temp_dict = {QUERY_TYPES.get(k, "q"): search}

                        query_id = self._nb_endpoint_get(nb_endpoint, temp_dict, k)
                        if query_id:
                            id_list.append(query_id.id)
                        else:
                            self._handle_errors(msg="%s not found" % (list_item))
                else:
                    if k in [
                        "lag",
                        "parent_interface",
                        "rear_port",
                        "rear_port_template",
                        "power_port",
                        "power_port_template",
                    ]:
                        query_params = self._build_query_params(
                            k, data, user_query_params
                        )
                    elif k == "scope":
                        query_params = {
                            QUERY_TYPES.get(
                                ENDPOINT_NAME_MAPPING[endpoint], "q"
                            ): search
                        }
                    elif k == "parent_vm_interface":
                        nb_app = getattr(self.nb, "virtualization")
                        nb_endpoint = getattr(nb_app, endpoint)
                        query_params = self._build_query_params(
                            k, data, user_query_params
                        )
                    else:
                        query_params = {QUERY_TYPES.get(k, "q"): search}
                    query_id = self._nb_endpoint_get(nb_endpoint, query_params, k)

                if isinstance(v, list):
                    data[k] = id_list
                elif isinstance(v, int):
                    pass
                elif query_id:
                    data[k] = query_id.id
                else:
                    self._handle_errors(msg="Could not resolve id of %s: %s" % (k, v))

        return data

    def _to_slug(self, value):
        """
        :returns slug (str): Slugified value
        :params value (str): Value that needs to be changed to slug format
        """
        if value is None:
            return value
        elif isinstance(value, int):
            return value
        else:
            removed_chars = re.sub(r"[^\-\.\w\s]", "", value)
            convert_chars = re.sub(r"[\-\.\s]+", "-", removed_chars)
            return convert_chars.strip().lower()

    def _normalize_data(self, data):
        """
        :returns data (dict): Normalized module data to formats accepted by Netbox searches
        such as changing from user specified value to slug
        ex. Test Rack -> test-rack
        :params data (dict): Original data from Netbox module
        """
        for k, v in data.items():
            if isinstance(v, dict):
                if v.get("id"):
                    try:
                        data[k] = int(v["id"])
                    except (ValueError, TypeError):
                        pass
                else:
                    for subk, subv in v.items():
                        sub_data_type = QUERY_TYPES.get(subk, "q")
                        if sub_data_type == "slug":
                            data[k][subk] = self._to_slug(subv)
            else:
                if k == "scope":
                    data_type = QUERY_TYPES.get(
                        ENDPOINT_NAME_MAPPING[SCOPE_TO_ENDPOINT[data["scope_type"]]],
                        "q",
                    )
                else:
                    data_type = QUERY_TYPES.get(k, "q")
                if data_type == "slug":
                    data[k] = self._to_slug(v)
                elif data_type == "timezone":
                    if " " in v:
                        data[k] = v.replace(" ", "_")
            if k == "description":
                data[k] = v.strip()

            if k == "mac_address":
                data[k] = v.upper()

        # We need to assign the correct type for the assigned object so the user doesn't have to worry about this.
        # We determine it by whether or not they pass in a device or virtual_machine
        if data.get("assigned_object"):
            if data["assigned_object"].get("device"):
                data["assigned_object_type"] = "dcim.interface"
            if data["assigned_object"].get("virtual_machine"):
                data["assigned_object_type"] = "virtualization.vminterface"

        return data

    def _create_netbox_object(self, nb_endpoint, data):
        """Create a Netbox object.
        :returns tuple(serialized_nb_obj, diff): tuple of the serialized created
        Netbox object and the Ansible diff.
        """
        if self.check_mode:
            nb_obj = data
        else:
            try:
                nb_obj = nb_endpoint.create(data)
            except pynetbox.RequestError as e:
                self._handle_errors(msg=e.error)

        diff = self._build_diff(before={"state": "absent"}, after={"state": "present"})
        return nb_obj, diff

    def _delete_netbox_object(self):
        """Delete a Netbox object.
        :returns diff (dict): Ansible diff
        """
        if not self.check_mode:
            try:
                self.nb_object.delete()
            except pynetbox.RequestError as e:
                self._handle_errors(msg=e.error)

        diff = self._build_diff(before={"state": "present"}, after={"state": "absent"})
        return diff

    def _update_netbox_object(self, data):
        """Update a Netbox object.
        :returns tuple(serialized_nb_obj, diff): tuple of the serialized updated
        Netbox object and the Ansible diff.
        """
        serialized_nb_obj = self.nb_object.serialize()
        updated_obj = serialized_nb_obj.copy()
        updated_obj.update(data)
        if serialized_nb_obj.get("tags") and data.get("tags"):
            serialized_nb_obj["tags"] = set(serialized_nb_obj["tags"])
            updated_obj["tags"] = set(data["tags"])

        if serialized_nb_obj == updated_obj:
            return serialized_nb_obj, None
        else:
            data_before, data_after = {}, {}
            for key in data:
                try:
                    if serialized_nb_obj[key] != updated_obj[key]:
                        data_before[key] = serialized_nb_obj[key]
                        data_after[key] = updated_obj[key]
                except KeyError:
                    if key == "form_factor":
                        msg = "form_factor is not valid for NetBox 2.7 onword. Please use the type key instead."
                    else:
                        msg = (
                            "%s does not exist on existing object. Check to make sure valid field."
                            % (key)
                        )

                    self._handle_errors(msg=msg)

            if not self.check_mode:
                self.nb_object.update(data)
                updated_obj = self.nb_object.serialize()

            diff = self._build_diff(before=data_before, after=data_after)
            return updated_obj, diff

    def _ensure_object_exists(self, nb_endpoint, endpoint_name, name, data):
        """Used when `state` is present to make sure object exists or if the object exists
        that it is updated
        :params nb_endpoint (pynetbox endpoint object): This is the nb endpoint to be used
        to create or update the object
        :params endpoint_name (str): Endpoint name that was created/updated. ex. device
        :params name (str): Name of the object
        :params data (dict): User defined data passed into the module
        """
        if not self.nb_object:
            self.nb_object, diff = self._create_netbox_object(nb_endpoint, data)
            self.result["msg"] = "%s %s created" % (endpoint_name, name)
            self.result["changed"] = True
            self.result["diff"] = diff
        else:
            self.nb_object, diff = self._update_netbox_object(data)
            if self.nb_object is False:
                self._handle_errors(
                    msg="Request failed, couldn't update device: %s" % name
                )
            if diff:
                self.result["msg"] = "%s %s updated" % (endpoint_name, name)
                self.result["changed"] = True
                self.result["diff"] = diff
            else:
                self.result["msg"] = "%s %s already exists" % (endpoint_name, name)

    def _ensure_object_absent(self, endpoint_name, name):
        """Used when `state` is absent to make sure object does not exist
        :params endpoint_name (str): Endpoint name that was created/updated. ex. device
        :params name (str): Name of the object
        """
        if self.nb_object:
            diff = self._delete_netbox_object()
            self.result["msg"] = "%s %s deleted" % (endpoint_name, name)
            self.result["changed"] = True
            self.result["diff"] = diff
        else:
            self.result["msg"] = "%s %s already absent" % (endpoint_name, name)

    def run(self):
        """
        Must be implemented in subclasses
        """
        raise NotImplementedError


class NetboxAnsibleModule(AnsibleModule):
    """
    Creating this due to needing to override some functionality to provide required_together, required_if
    and will be able to override more in the future.
    This is due to the Netbox modules having the module arguments within a key in the argument spec, using suboptions rather than
    having all module arguments within the regular argument spec.

    Didn't want to change that functionality of the Netbox modules as its disruptive and we're required to send a specific payload
    to the Netbox API
    """

    def __init__(
        self,
        argument_spec,
        bypass_checks=False,
        no_log=False,
        mutually_exclusive=None,
        required_together=None,
        required_one_of=None,
        add_file_common_args=False,
        supports_check_mode=False,
        required_if=None,
        required_by=None,
    ):
        # Sets each check to None so they are not run in AnsibleModule
        super().__init__(
            argument_spec,
            bypass_checks=False,
            no_log=False,
            mutually_exclusive=None,
            required_together=None,
            required_one_of=None,
            add_file_common_args=False,
            supports_check_mode=supports_check_mode,
            required_if=None,
        )

        # Quick fix to support ansible-core 2.11
        #
        # Load the params manually as the self.params already have the defaults set
        params = _load_params()

        # Run each check manually providing the params
        if mutually_exclusive:
            self._check_mutually_exclusive(mutually_exclusive, param=params)

        if required_together:
            self._check_required_together(required_together, param=params)

        if required_one_of:
            self._check_required_one_of(required_one_of, param=params)

        if required_if:
            self._check_required_if(required_if, param=params)

    def _check_mutually_exclusive(self, spec, param=None):
        if param is None:
            param = self.params

        try:
            self.check_mutually_exclusive(spec, param)
        except TypeError as e:
            msg = to_native(e)
            if self._options_context:
                msg += " found in %s" % " -> ".join(self._options_context)
            self.fail_json(msg=msg)

    def check_mutually_exclusive(self, terms, module_parameters):
        """Check mutually exclusive terms against argument parameters
        Accepts a single list or list of lists that are groups of terms that should be
        mutually exclusive with one another
        :arg terms: List of mutually exclusive module parameters
        :arg module_parameters: Dictionary of module parameters
        :returns: Empty list or raises TypeError if the check fails.
        """

        results = []
        if terms is None:
            return results

        for check in terms:
            count = self.count_terms(check, module_parameters["data"])
            if count > 1:
                results.append(check)

        if results:
            full_list = ["|".join(check) for check in results]
            msg = "parameters are mutually exclusive: %s" % ", ".join(full_list)
            raise TypeError(to_native(msg))

        return results

    def _check_required_if(self, spec, param=None):
        """ ensure that parameters which conditionally required are present """
        if spec is None:
            return

        if param is None:
            param = self.params

        try:
            self.check_required_if(spec, param)
        except TypeError as e:
            msg = to_native(e)
            if self._options_context:
                msg += " found in %s" % " -> ".join(self._options_context)
            self.fail_json(msg=msg)

    def check_required_if(self, requirements, module_parameters):
        results = []
        if requirements is None:
            return results

        for req in requirements:
            missing = {}
            missing["missing"] = []
            max_missing_count = 0
            is_one_of = False
            if len(req) == 4:
                key, val, requirements, is_one_of = req
            else:
                key, val, requirements = req

            # is_one_of is True at least one requirement should be
            # present, else all requirements should be present.
            if is_one_of:
                max_missing_count = len(requirements)
                missing["requires"] = "any"
            else:
                missing["requires"] = "all"

            if key in module_parameters and module_parameters[key] == val:
                for check in requirements:
                    count = self.count_terms(check, module_parameters["data"])
                    if count == 0:
                        missing["missing"].append(check)
            if len(missing["missing"]) and len(missing["missing"]) >= max_missing_count:
                missing["parameter"] = key
                missing["value"] = val
                missing["requirements"] = requirements
                results.append(missing)

        if results:
            for missing in results:
                msg = "%s is %s but %s of the following are missing: %s" % (
                    missing["parameter"],
                    missing["value"],
                    missing["requires"],
                    ", ".join(missing["missing"]),
                )
                raise TypeError(to_native(msg))

        return results

    def _check_required_one_of(self, spec, param=None):
        if spec is None:
            return

        if param is None:
            param = self.params

        try:
            self.check_required_one_of(spec, param)
        except TypeError as e:
            msg = to_native(e)
            if self._options_context:
                msg += " found in %s" % " -> ".join(self._options_context)
            self.fail_json(msg=msg)

    def check_required_one_of(self, terms, module_parameters):
        """Check each list of terms to ensure at least one exists in the given module
        parameters
        Accepts a list of lists or tuples
        :arg terms: List of lists of terms to check. For each list of terms, at
            least one is required.
        :arg module_parameters: Dictionary of module parameters
        :returns: Empty list or raises TypeError if the check fails.
        """

        results = []
        if terms is None:
            return results

        for term in terms:
            count = self.count_terms(term, module_parameters["data"])
            if count == 0:
                results.append(term)

        if results:
            for term in results:
                msg = "one of the following is required: %s" % ", ".join(term)
                raise TypeError(to_native(msg))

        return results

    def _check_required_together(self, spec, param=None):
        if spec is None:
            return
        if param is None:
            param = self.params

        try:
            self.check_required_together(spec, param)
        except TypeError as e:
            msg = to_native(e)
            if self._options_context:
                msg += " found in %s" % " -> ".join(self._options_context)
            self.fail_json(msg=msg)

    def check_required_together(self, terms, module_parameters):
        """Check each list of terms to ensure every parameter in each list exists
        in the given module parameters
        Accepts a list of lists or tuples
        :arg terms: List of lists of terms to check. Each list should include
            parameters that are all required when at least one is specified
            in the module_parameters.
        :arg module_parameters: Dictionary of module parameters
        :returns: Empty list or raises TypeError if the check fails.
        """

        results = []
        if terms is None:
            return results

        for term in terms:
            counts = [
                self.count_terms(field, module_parameters["data"]) for field in term
            ]
            non_zero = [c for c in counts if c > 0]
            if len(non_zero) > 0:
                if 0 in counts:
                    results.append(term)
        if results:
            for term in results:
                msg = "parameters are required together: %s" % ", ".join(term)
                raise TypeError(to_native(msg))

        return results

    def count_terms(self, terms, module_parameters):
        """Count the number of occurrences of a key in a given dictionary
        :arg terms: String or iterable of values to check
        :arg module_parameters: Dictionary of module parameters
        :returns: An integer that is the number of occurrences of the terms values
        in the provided dictionary.
        """

        if not is_iterable(terms):
            terms = [terms]

        return len(set(terms).intersection(module_parameters))<|MERGE_RESOLUTION|>--- conflicted
+++ resolved
@@ -183,12 +183,9 @@
     "nat_inside": "ip_addresses",
     "nat_outside": "ip_addresses",
     "platform": "platforms",
-<<<<<<< HEAD
     "parent_location": "locations",
-=======
     "parent_interface": "interfaces",
     "parent_vm_interface": "interfaces",
->>>>>>> 5116178c
     "parent_region": "regions",
     "parent_site_group": "site_groups",
     "parent_tenant_group": "tenant_groups",
@@ -349,12 +346,9 @@
     "manufacturer": set(["slug"]),
     "master": set(["name"]),
     "nat_inside": set(["vrf", "address"]),
-<<<<<<< HEAD
     "parent_location": set(["slug"]),
-=======
     "parent_interface": set(["name"]),
     "parent_vm_interface": set(["name"]),
->>>>>>> 5116178c
     "parent_region": set(["slug"]),
     "parent_site_group": set(["slug"]),
     "parent_tenant_group": set(["slug"]),
@@ -449,12 +443,9 @@
     "circuit_type": "type",
     "cluster_type": "type",
     "cluster_group": "group",
-<<<<<<< HEAD
     "parent_location": "parent",
-=======
     "parent_interface": "parent",
     "parent_vm_interface": "parent",
->>>>>>> 5116178c
     "parent_region": "parent",
     "parent_site_group": "parent",
     "parent_tenant_group": "parent",
