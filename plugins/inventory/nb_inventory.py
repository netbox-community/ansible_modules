# Copyright (c) 2018 Remy Leone
# GNU General Public License v3.0+ (see COPYING or https://www.gnu.org/licenses/gpl-3.0.txt)

from __future__ import absolute_import, division, print_function

__metaclass__ = type

DOCUMENTATION = """
    name: nb_inventory
    author:
        - Remy Leone (@sieben)
        - Anthony Ruhier (@Anthony25)
        - Nikhil Singh Baliyan (@nikkytub)
        - Sander Steffann (@steffann)
        - Douglas Heriot (@DouglasHeriot)
        - Thore Knickrehm (@tkn2023)
    short_description: NetBox inventory source
    description:
        - Get inventory hosts from NetBox
    extends_documentation_fragment:
        - constructed
        - inventory_cache
    options:
        plugin:
            description: token that ensures this is a source file for the 'netbox' plugin.
            required: true
            choices: ['netbox.netbox.nb_inventory']
        api_endpoint:
            description: Endpoint of the NetBox API
            required: true
            env:
                - name: NETBOX_API
        validate_certs:
            description:
                - Allows connection when SSL certificates are not valid. Set to C(false) when certificates are not trusted.
            default: true
            type: boolean
        cert:
            description:
                - Certificate path
            default: false
        key:
            description:
                - Certificate key path
            default: false
        ca_path:
            description:
                - CA path
            default: false
        follow_redirects:
            description:
                - Determine how redirects are followed.
                - By default, I(follow_redirects) is set to uses urllib2 default behavior.
            default: urllib2
            choices: ['urllib2', 'all', 'yes', 'safe', 'none']
        config_context:
            description:
                - If True, it adds config_context in host vars.
                - Config-context enables the association of arbitrary data to devices and virtual machines grouped by
                  region, site, role, platform, and/or tenant. Please check official netbox docs for more info.
            default: false
            type: boolean
        flatten_config_context:
            description:
                - If I(config_context) is enabled, by default it's added as a host var named config_context.
                - If flatten_config_context is set to True, the config context variables will be added directly to the host instead.
            default: false
            type: boolean
            version_added: "0.2.1"
        flatten_local_context_data:
            description:
                - If I(local_context_data) is enabled, by default it's added as a host var named local_context_data.
                - If flatten_local_context_data is set to True, the config context variables will be added directly to the host instead.
            default: false
            type: boolean
            version_added: "0.3.0"
        flatten_custom_fields:
            description:
                - By default, host custom fields are added as a dictionary host var named custom_fields.
                - If flatten_custom_fields is set to True, the fields will be added directly to the host instead.
            default: false
            type: boolean
            version_added: "0.2.1"
        token:
            required: false
            description:
                - NetBox API token to be able to read against NetBox.
                - This may not be required depending on the NetBox setup.
                - You can provide a "type" and "value" for a token if your NetBox deployment is using a more advanced authentication like OAUTH.
                - If you do not provide a "type" and "value" parameter, the HTTP authorization header will be set to "Token", which is the NetBox default
            env:
                # in order of precedence
                - name: NETBOX_TOKEN
                - name: NETBOX_API_KEY
        plurals:
            description:
                - If True, all host vars are contained inside single-element arrays for legacy compatibility with old versions of this plugin.
                - Group names will be plural (ie. "sites_mysite" instead of "site_mysite")
                - The choices of I(group_by) will be changed by this option.
            default: true
            type: boolean
            version_added: "0.2.1"
        virtual_disks:
            description:
                - If True, it adds the virtual disks information in host vars.
            default: false
            type: boolean
            version_added: "3.18.0"
        interfaces:
            description:
                - If True, it adds the device or virtual machine interface information in host vars.
            default: false
            type: boolean
            version_added: "0.1.7"
        site_data:
            description:
                - If True, sites' full data structures returned from Netbox API are included in host vars.
            default: false
            type: boolean
            version_added: "3.5.0"
        prefixes:
            description:
                - If True, it adds the device or virtual machine prefixes to hostvars nested under "site".
                - Must match selection for "site_data", as this changes the structure of "site" in hostvars
            default: false
            type: boolean
            version_added: "3.5.0"
        services:
            description:
                - If True, it adds the device or virtual machine services information in host vars.
            default: true
            type: boolean
            version_added: "0.2.0"
        fetch_all:
            description:
                - By default, fetching interfaces and services will get all of the contents of NetBox regardless of query_filters applied to devices and VMs.
                - When set to False, separate requests will be made fetching interfaces, services, and IP addresses for each device_id and virtual_machine_id.
                - If you are using the various query_filters options to reduce the number of devices, you may find querying NetBox faster with fetch_all set to False.  # noqa: E501
                - For efficiency, when False, these requests will be batched, for example /api/dcim/interfaces?limit=0&device_id=1&device_id=2&device_id=3
                - These GET request URIs can become quite large for a large number of devices. If you run into HTTP 414 errors, you can adjust the max_uri_length option to suit your web server.  # noqa: E501
            default: true
            type: boolean
            version_added: "0.2.1"
        group_by:
            description:
                - Keys used to create groups. The I(plurals) and I(racks) options control which of these are valid.
                - I(rack_group) is supported on NetBox versions 2.10 or lower only
                - I(location) is supported on NetBox versions 2.11 or higher only
            type: list
            elements: str
            choices:
                - sites
                - site
                - location
                - tenants
                - tenant
                - racks
                - rack
                - rack_group
                - rack_role
                - tags
                - tag
                - device_roles
                - role
                - device_types
                - device_type
                - manufacturers
                - manufacturer
                - platforms
                - platform
                - region
                - site_group
                - cluster
                - cluster_type
                - cluster_group
                - is_virtual
                - services
                - status
                - time_zone
                - utc_offset
                - facility
            default: []
        group_names_raw:
            description: Will not add the group_by choice name to the group names
            default: false
            type: boolean
            version_added: "0.2.0"
        query_filters:
            description:
                - List of parameters passed to the query string for both devices and VMs (Multiple values may be separated by commas).
                - You can also use Jinja2 templates.
            type: list
            elements: str
            default: []
        device_query_filters:
            description:
                - List of parameters passed to the query string for devices (Multiple values may be separated by commas).
                - You can also use Jinja2 templates.
            type: list
            elements: str
            default: []
        vm_query_filters:
            description:
                - List of parameters passed to the query string for VMs (Multiple values may be separated by commas).
                - You can also use Jinja2 templates.
            type: list
            elements: str
            default: []
        timeout:
            description: Timeout for NetBox requests in seconds
            type: int
            default: 60
        max_uri_length:
            description:
                - When fetch_all is False, GET requests to NetBox may become quite long and return a HTTP 414 (URI Too Long).
                - You can adjust this option to be smaller to avoid 414 errors, or larger for a reduced number of requests.
            type: int
            default: 4000
            version_added: "0.2.1"
        virtual_chassis_name:
            description:
                - When a device is part of a virtual chassis, use the virtual chassis name as the Ansible inventory hostname.
                - The host var values will be from the virtual chassis master.
            type: boolean
            default: false
        dns_name:
            description:
                - Force IP Addresses to be fetched so that the dns_name for the primary_ip of each device or VM is set as a host_var.
                - Setting interfaces will also fetch IP addresses and the dns_name host_var will be set.
            type: boolean
            default: false
        ansible_host_dns_name:
            description:
                - If True, sets DNS Name (fetched from primary_ip) to be used in ansible_host variable, instead of IP Address.
            type: boolean
            default: false
        compose:
            description: List of custom ansible host vars to create from the device object fetched from NetBox
            default: {}
            type: dict
        racks:
            description:
                - If False, skip querying the racks for information, which can be slow with great amounts of racks.
                - The choices of I(group_by) will be changed by this option.
            type: boolean
            default: true
            version_added: "3.6.0"
        oob_ip_as_primary_ip:
            description: Use out of band IP as `ansible host`
            type: boolean
<<<<<<< HEAD
            default: false
        rename_variables:
            description:
                - Rename variables evaluated by nb_inventory, before writing them.
                - Each list entry contains a dict with a 'pattern' and a 'repl'.
                - Both 'pattern' and 'repl' are regular expressions.
                - The first matching expression is used, subsequent matches are ignored.
                - Internally `re.sub` is used.
            type: list
            elements: dict
            default: []
=======
            default: False
        hostname_field:
            description:
                - By default, the inventory hostname is the netbox device name
                - If set, sets the inventory hostname from this field in custom_fields instead
            default: False
>>>>>>> a1652701
"""

EXAMPLES = """
# netbox_inventory.yml file in YAML format
# Example command line: ansible-inventory -v --list -i netbox_inventory.yml

plugin: netbox.netbox.nb_inventory
api_endpoint: http://localhost:8000
validate_certs: true
config_context: false
group_by:
  - device_roles
query_filters:
  - role: network-edge-router
device_query_filters:
  - has_primary_ip: 'true'
  - tenant__n: internal

# has_primary_ip is a useful way to filter out patch panels and other passive devices
# Adding '__n' to a field searches for the negation of the value.
# The above searches for devices that are NOT "tenant = internal"

# Query filters are passed directly as an argument to the fetching queries.
# You can repeat tags in the query string.

query_filters:
  - role: server
  - tag: web
  - tag: production

# See the NetBox documentation at https://netbox.readthedocs.io/en/stable/rest-api/overview/
# the query_filters work as a logical **OR**
#
# Prefix any custom fields with cf_ and pass the field value with the regular NetBox query string

query_filters:
  - cf_foo: bar

# NetBox inventory plugin also supports Constructable semantics
# You can fill your hosts vars using the compose option:

plugin: netbox.netbox.nb_inventory
compose:
  foo: last_updated
  bar: display_name
  nested_variable: rack.display_name

# You can use keyed_groups to group on properties of devices or VMs.
# NOTE: It's only possible to key off direct items on the device/VM objects.
plugin: netbox.netbox.nb_inventory
keyed_groups:
  - prefix: status
    key: status.value

# For use in Ansible Tower (AWX), please see this blog from RedHat: https://www.ansible.com/blog/using-an-inventory-plugin-from-a-collection-in-ansible-tower
# The credential for NetBox will need to expose NETBOX_API and NETBOX_TOKEN as environment variables.
# Example Ansible Tower credential Input Configuration:

fields:
  - id: NETBOX_API
    type: string
    label: NetBox Host URL
  - id: NETBOX_TOKEN
    type: string
    label: NetBox API Token
    secret: true
required:
  - NETBOX_API
  - NETBOX_TOKEN

# Example Ansible Tower credential Injector Configuration:

env:
  NETBOX_API: '{{ NETBOX_API }}'
  NETBOX_TOKEN: '{{ NETBOX_TOKEN }}'

# Example of time_zone and utc_offset usage

plugin: netbox.netbox.nb_inventory
api_endpoint: http://localhost:8000
token: <insert token>
validate_certs: true
config_context: true
group_by:
  - site
  - role
  - time_zone
  - utc_offset
device_query_filters:
  - has_primary_ip: 'true'
  - manufacturer_id: 1

# using group by time_zone, utc_offset it will group devices in ansible groups depending on time zone configured on site.
# time_zone gives grouping like:
# - "time_zone_Europe_Bucharest"
# - "time_zone_Europe_Copenhagen"
# - "time_zone_America_Denver"
# utc_offset gives grouping like:
# - "time_zone_utc_minus_7"
# - "time_zone_utc_plus_1"
# - "time_zone_utc_plus_10"

# Example of using a token type

plugin: netbox.netbox.nb_inventory
api_endpoint: http://localhost:8000
token:
  type: Bearer
  value: test123456
"""

import json
import uuid
import math
import os
import re
import datetime
from copy import deepcopy
from functools import partial
from sys import version as python_version
from threading import Thread
from typing import Iterable
from itertools import chain
from collections import defaultdict
from ipaddress import ip_interface


from ansible.constants import DEFAULT_LOCAL_TMP
from ansible.plugins.inventory import BaseInventoryPlugin, Constructable, Cacheable
from ansible.module_utils.ansible_release import __version__ as ansible_version
from ansible.errors import AnsibleError
from ansible.module_utils._text import to_text, to_native
from ansible.module_utils.urls import open_url
from ansible.module_utils.six.moves.urllib import error as urllib_error
from ansible.module_utils.six.moves.urllib.parse import urlencode
from ansible.module_utils.six import raise_from

try:
    from packaging import specifiers, version
except ImportError as imp_exc:
    PACKAGING_IMPORT_ERROR = imp_exc
else:
    PACKAGING_IMPORT_ERROR = None

try:
    import pytz
except ImportError as imp_exc:
    PYTZ_IMPORT_ERROR = imp_exc
else:
    PYTZ_IMPORT_ERROR = None


class InventoryModule(BaseInventoryPlugin, Constructable, Cacheable):
    NAME = "netbox.netbox.nb_inventory"

    def _fetch_information(self, url):
        results = None
        cache_key = self.get_cache_key(url)

        # get the user's cache option to see if we should save the cache if it is changing
        user_cache_setting = self.get_option("cache")

        # read if the user has caching enabled and the cache isn't being refreshed
        attempt_to_read_cache = user_cache_setting and self.use_cache

        # attempt to read the cache if inventory isn't being refreshed and the user has caching enabled
        if attempt_to_read_cache:
            try:
                results = self._cache[cache_key]
                need_to_fetch = False
            except KeyError:
                # occurs if the cache_key is not in the cache or if the cache_key expired
                # we need to fetch the URL now
                need_to_fetch = True
        else:
            # not reading from cache so do fetch
            need_to_fetch = True

        if need_to_fetch:
            self.display.v("Fetching: " + url)
            try:
                response = open_url(
                    url,
                    headers=self.headers,
                    timeout=self.timeout,
                    validate_certs=self.validate_certs,
                    follow_redirects=self.follow_redirects,
                    client_cert=self.cert,
                    client_key=self.key,
                    ca_path=self.ca_path,
                )
            except urllib_error.HTTPError as e:
                """This will return the response body when we encounter an error.
                This is to help determine what might be the issue when encountering an error.
                Please check issue #294 for more info.
                """
                # Prevent inventory from failing completely if the token does not have the proper permissions for specific URLs
                if e.code == 403:
                    self.display.display(
                        "Permission denied: {0}. This may impair functionality of the"
                        " inventory plugin.".format(url),
                        color="red",
                    )
                    # Need to return mock response data that is empty to prevent any failures downstream
                    return {"results": [], "next": None}

                raise AnsibleError(to_native(e.fp.read()))

            try:
                raw_data = to_text(response.read(), errors="surrogate_or_strict")
            except UnicodeError:
                raise AnsibleError(
                    "Incorrect encoding of fetched payload from NetBox API."
                )

            try:
                results = self.loader.load(raw_data, json_only=True)
            except ValueError:
                raise AnsibleError("Incorrect JSON payload: %s" % raw_data)

            # put result in cache if enabled
            if user_cache_setting:
                self._cache[cache_key] = results

        return results

    def get_resource_list(self, api_url):
        """Retrieves resource list from netbox API.
        Returns:
           A list of all resource from netbox API.
        """
        if not api_url:
            raise AnsibleError("Please check API URL in script configuration file.")

        resources = []

        # Handle pagination
        while api_url:
            api_output = self._fetch_information(api_url)
            resources.extend(api_output["results"])
            api_url = api_output["next"]

        return resources

    def get_resource_list_chunked(self, api_url, query_key, query_values):
        # Make an API call for multiple specific IDs, like /api/ipam/ip-addresses?limit=0&device_id=1&device_id=2&device_id=3
        # Drastically cuts down HTTP requests comnpared to 1 request per host, in the case where we don't want to fetch_all

        # Make sure query_values is subscriptable
        if not isinstance(query_values, list):
            query_values = list(query_values)

        def query_string(value, separator="&"):
            return separator + query_key + "=" + str(value)

        # Calculate how many queries we can do per API call to stay within max_url_length
        largest_value = str(max(query_values, default=0))  # values are always id ints
        length_per_value = len(query_string(largest_value))
        chunk_size = math.floor((self.max_uri_length - len(api_url)) / length_per_value)

        # Sanity check, for case where max_uri_length < (api_url + length_per_value)
        if chunk_size < 1:
            chunk_size = 1

        if self.api_version in specifiers.SpecifierSet("~=2.6.0"):
            # Issue netbox-community/netbox#3507 was fixed in v2.7.5
            # If using NetBox v2.7.0-v2.7.4 will have to manually set max_uri_length to 0,
            # but it's probably faster to keep fetch_all: true
            # (You should really just upgrade your NetBox install)
            chunk_size = 1

        resources = []

        for i in range(0, len(query_values), chunk_size):
            chunk = query_values[i : i + chunk_size]  # noqa: E203
            # process chunk of size <= chunk_size
            url = api_url
            for value in chunk:
                url += query_string(value, "&" if "?" in url else "?")

            resources.extend(self.get_resource_list(url))

        return resources

    @property
    def group_extractors(self):
        # List of group_by options and hostvars to extract

        # Some keys are different depending on plurals option
        extractors = {
            "disk": self.extract_disk,
            "memory": self.extract_memory,
            "vcpus": self.extract_vcpus,
            "status": self.extract_status,
            "config_context": self.extract_config_context,
            "local_context_data": self.extract_local_context_data,
            "custom_fields": self.extract_custom_fields,
            "region": self.extract_regions,
            "cluster": self.extract_cluster,
            "cluster_group": self.extract_cluster_group,
            "cluster_type": self.extract_cluster_type,
            "cluster_device": self.extract_cluster_device,
            "is_virtual": self.extract_is_virtual,
            "serial": self.extract_serial,
            "asset_tag": self.extract_asset_tag,
            "time_zone": self.extract_site_time_zone,
            "utc_offset": self.extract_site_utc_offset,
            "facility": self.extract_site_facility,
            self._pluralize_group_by("site"): self.extract_site,
            self._pluralize_group_by("tenant"): self.extract_tenant,
            self._pluralize_group_by("tag"): self.extract_tags,
            self._pluralize_group_by("role"): self.extract_device_role,
            self._pluralize_group_by("platform"): self.extract_platform,
            self._pluralize_group_by("device_type"): self.extract_device_type,
            self._pluralize_group_by("manufacturer"): self.extract_manufacturer,
        }

        if self.api_version >= version.parse("2.11"):
            extractors.update(
                {
                    "site_group": self.extract_site_groups,
                }
            )
        if self.racks:
            extractors.update(
                {
                    self._pluralize_group_by("rack"): self.extract_rack,
                    "rack_role": self.extract_rack_role,
                }
            )

            # Locations were added in 2.11 replacing rack-groups.
            if self.api_version >= version.parse("2.11"):
                extractors.update(
                    {
                        "location": self.extract_location,
                    }
                )
            else:
                extractors.update(
                    {
                        "rack_group": self.extract_rack_group,
                    }
                )

        if self.services:
            extractors.update(
                {
                    "services": self.extract_services,
                }
            )
        if self.virtual_disks:
            extractors.update(
                {
                    "virtual_disks": self.extract_virtual_disks,
                }
            )
        if self.interfaces:
            extractors.update(
                {
                    "interfaces": self.extract_interfaces,
                }
            )

        if self.interfaces or self.dns_name or self.ansible_host_dns_name:
            extractors.update(
                {
                    "dns_name": self.extract_dns_name,
                }
            )

        return extractors

    def _pluralize_group_by(self, group_by):
        mapping = {
            "site": "sites",
            "tenant": "tenants",
            "rack": "racks",
            "tag": "tags",
            "role": "device_roles",
            "platform": "platforms",
            "device_type": "device_types",
            "manufacturer": "manufacturers",
        }

        if self.plurals:
            mapped = mapping.get(group_by)
            return mapped or group_by
        else:
            return group_by

    def _pluralize(self, extracted_value):
        # If plurals is enabled, wrap in a single-element list for backwards compatibility
        if self.plurals:
            return [extracted_value]
        else:
            return extracted_value

    def _objects_array_following_parents(
        self, initial_object_id, object_lookup, object_parent_lookup
    ):
        objects = []

        object_id = initial_object_id

        # Keep looping until the object has no parent
        while object_id is not None:
            object_slug = object_lookup[object_id]

            if object_slug in objects:
                # Won't ever happen - defensively guard against infinite loop
                break

            objects.append(object_slug)

            # Get the parent of this object
            object_id = object_parent_lookup[object_id]

        return objects

    def extract_disk(self, host):
        return host.get("disk")

    def extract_vcpus(self, host):
        return host.get("vcpus")

    def extract_status(self, host):
        return host["status"]

    def extract_memory(self, host):
        return host.get("memory")

    def extract_platform(self, host):
        try:
            return self._pluralize(self.platforms_lookup[host["platform"]["id"]])
        except Exception:
            return

    def extract_services(self, host):
        try:
            services_lookup = (
                self.vm_services_lookup
                if host["is_virtual"]
                else self.device_services_lookup
            )

            return list(services_lookup[host["id"]].values())

        except Exception:
            return

    def extract_device_type(self, host):
        try:
            return self._pluralize(self.device_types_lookup[host["device_type"]["id"]])
        except Exception:
            return

    def extract_rack(self, host):
        try:
            return self._pluralize(self.racks_lookup[host["rack"]["id"]])
        except Exception:
            return

    def extract_rack_group(self, host):
        # A host may have a rack. A rack may have a rack_group. A rack_group may have a parent rack_group.
        # Produce a list of rack_groups:
        # - it will be empty if the device has no rack, or the rack has no rack_group
        # - it will have 1 element if the rack's group has no parent
        # - it will have multiple elements if the rack's group has a parent group

        rack = host.get("rack", None)
        if not isinstance(rack, dict):
            # Device has no rack
            return None

        rack_id = rack.get("id", None)
        if rack_id is None:
            # Device has no rack
            return None

        return self._objects_array_following_parents(
            initial_object_id=self.racks_group_lookup[rack_id],
            object_lookup=self.rack_groups_lookup,
            object_parent_lookup=self.rack_group_parent_lookup,
        )

    def extract_rack_role(self, host):
        try:
            return self.racks_role_lookup[host["rack"]["id"]]
        except Exception:
            return

    def extract_site(self, host):
        try:
            site = self.sites_lookup[host["site"]["id"]]
            if (
                self.prefixes
            ):  # If prefixes have been pulled, attach prefix list to its assigned site
                prefixes = self.prefixes_sites_lookup[site["id"]]
                site["prefixes"] = prefixes
            return self._pluralize(site)
        except Exception:
            return

    def extract_tenant(self, host):
        try:
            return self._pluralize(self.tenants_lookup[host["tenant"]["id"]])
        except Exception:
            return

    def extract_device_role(self, host):
        try:
            if "device_role" in host:
                return self._pluralize(
                    self.device_roles_lookup[host["device_role"]["id"]]
                )
            elif "role" in host:
                return self._pluralize(self.device_roles_lookup[host["role"]["id"]])
        except Exception:
            return

    def extract_site_time_zone(self, host):
        try:
            return self.sites_time_zone_lookup[host["site"]["id"]]
        except Exception:
            return

    def extract_site_utc_offset(self, host):
        try:
            return self.sites_utc_offset_lookup[host["site"]["id"]]
        except Exception:
            return

    def extract_site_facility(self, host):
        try:
            return self.sites_facility_lookup[host["site"]["id"]]
        except Exception:
            return

    def extract_config_context(self, host):
        try:
            if self.flatten_config_context:
                # Don't wrap in an array if we're about to flatten it to separate host vars
                return host["config_context"]
            else:
                return self._pluralize(host["config_context"])
        except Exception:
            return

    def extract_local_context_data(self, host):
        try:
            if self.flatten_local_context_data:
                # Don't wrap in an array if we're about to flatten it to separate host vars
                return host["local_context_data"]
            else:
                return self._pluralize(host["local_context_data"])
        except Exception:
            return

    def extract_manufacturer(self, host):
        try:
            return self._pluralize(
                self.manufacturers_lookup[host["device_type"]["manufacturer"]["id"]]
            )
        except Exception:
            return

    def extract_primary_ip(self, host):
        try:
            address = host["primary_ip"]["address"]
            return str(ip_interface(address).ip)
        except Exception:
            return

    def extract_primary_ip4(self, host):
        try:
            address = host["primary_ip4"]["address"]
            return str(ip_interface(address).ip)
        except Exception:
            return

    def extract_primary_ip6(self, host):
        try:
            address = host["primary_ip6"]["address"]
            return str(ip_interface(address).ip)
        except Exception:
            return

    def extract_oob_ip(self, host):
        try:
            address = host["oob_ip"]["address"]
            return str(ip_interface(address).ip)
        except Exception:
            return

    def extract_tags(self, host):
        try:
            tag_zero = host["tags"][0]
            # Check the type of the first element in the "tags" array.
            # If a dictionary (NetBox >= 2.9), return an array of tags' slugs.
            if isinstance(tag_zero, dict):
                return list(sub["slug"] for sub in host["tags"])
            # If a string (NetBox <= 2.8), return the original "tags" array.
            elif isinstance(tag_zero, str):
                return host["tags"]
        # If tag_zero fails definition (no tags), return the empty array.
        except Exception:
            return host["tags"]

    def extract_virtual_disks(self, host):
        try:
            virtual_disks_lookup = self.vm_virtual_disks_lookup
            virtual_disks = deepcopy(list(virtual_disks_lookup[host["id"]].values()))

            return virtual_disks
        except Exception:
            return

    def extract_interfaces(self, host):
        try:
            interfaces_lookup = (
                self.vm_interfaces_lookup
                if host["is_virtual"]
                else self.device_interfaces_lookup
            )

            interfaces = deepcopy(list(interfaces_lookup[host["id"]].values()))

            before_netbox_v29 = bool(self.ipaddresses_intf_lookup)
            # Attach IP Addresses to their interface
            for interface in interfaces:
                if before_netbox_v29:
                    interface["ip_addresses"] = list(
                        self.ipaddresses_intf_lookup[interface["id"]].values()
                    )
                else:
                    interface["ip_addresses"] = list(
                        self.vm_ipaddresses_intf_lookup[interface["id"]].values()
                        if host["is_virtual"]
                        else self.device_ipaddresses_intf_lookup[
                            interface["id"]
                        ].values()
                    )
                    interface["tags"] = list(sub["slug"] for sub in interface["tags"])

            return interfaces
        except Exception:
            return

    def extract_custom_fields(self, host):
        try:
            return {
                key: value
                for key, value in host["custom_fields"].items()
                if value is not None
            }
        except Exception:
            return

    def extract_regions(self, host):
        # A host may have a site. A site may have a region. A region may have a parent region.
        # Produce a list of regions:
        # - it will be empty if the device has no site, or the site has no region set
        # - it will have 1 element if the site's region has no parent
        # - it will have multiple elements if the site's region has a parent region

        site = host.get("site", None)
        if not isinstance(site, dict):
            # Device has no site
            return []

        site_id = site.get("id", None)
        if site_id is None:
            # Device has no site
            return []

        return self._objects_array_following_parents(
            initial_object_id=self.sites_region_lookup[site_id],
            object_lookup=self.regions_lookup,
            object_parent_lookup=self.regions_parent_lookup,
        )

    def extract_site_groups(self, host):
        # A host may have a site. A site may have a site_group. A site_group may have a parent site_group.
        # Produce a list of site_groups:
        # - it will be empty if the device has no site, or the site has no site_group set
        # - it will have 1 element if the site's site_group has no parent
        # - it will have multiple elements if the site's site_group has a parent site_group

        site = host.get("site", None)
        if not isinstance(site, dict):
            # Device has no site
            return []

        site_id = site.get("id", None)
        if site_id is None:
            # Device has no site
            return []

        return self._objects_array_following_parents(
            initial_object_id=self.sites_site_group_lookup[site_id],
            object_lookup=self.site_groups_lookup,
            object_parent_lookup=self.site_groups_parent_lookup,
        )

    def extract_location(self, host):
        # A host may have a location. A location may have a parent location.
        # Produce a list of locations:
        # - it will be empty if the device has no location
        # - it will have 1 element if the device's location has no parent
        # - it will have multiple elements if the location has a parent location

        try:
            location_id = host["location"]["id"]
        except (KeyError, TypeError):
            # Device has no location
            return []

        return self._objects_array_following_parents(
            initial_object_id=location_id,
            object_lookup=self.locations_lookup,
            object_parent_lookup=self.locations_parent_lookup,
        )

    def extract_cluster(self, host):
        try:
            # cluster does not have a slug
            return host["cluster"]["name"]
        except Exception:
            return

    def extract_cluster_group(self, host):
        try:
            return self.clusters_group_lookup[host["cluster"]["id"]]
        except Exception:
            return

    def extract_cluster_type(self, host):
        try:
            return self.clusters_type_lookup[host["cluster"]["id"]]
        except Exception:
            return

    def extract_cluster_device(self, host):
        return host.get("device")

    def extract_is_virtual(self, host):
        return host.get("is_virtual")

    def extract_dns_name(self, host):
        # No primary IP assigned
        if not host.get("primary_ip"):
            return None

        before_netbox_v29 = bool(self.ipaddresses_lookup)
        if before_netbox_v29:
            ip_address = self.ipaddresses_lookup.get(host["primary_ip"]["id"])
        else:
            if host["is_virtual"]:
                ip_address = self.vm_ipaddresses_lookup.get(host["primary_ip"]["id"])
            else:
                ip_address = self.device_ipaddresses_lookup.get(
                    host["primary_ip"]["id"]
                )

        # Don"t assign a host_var for empty dns_name
        if ip_address.get("dns_name") == "":
            return None

        return ip_address.get("dns_name")

    def extract_serial(self, host):
        return host.get("serial", None)

    def extract_asset_tag(self, host):
        return host.get("asset_tag", None)

    def refresh_platforms_lookup(self):
        url = self.api_endpoint + "/api/dcim/platforms/?limit=0"
        platforms = self.get_resource_list(api_url=url)
        self.platforms_lookup = dict(
            (platform["id"], platform["slug"]) for platform in platforms
        )

    def refresh_sites_lookup(self):
        # Three dictionaries are created here.
        # "sites_lookup_slug" only contains the slug. Used by _add_site_groups() when creating inventory groups
        # "sites_lookup" contains the full data structure. Most site lookups use this
        # "sites_with_prefixes" keeps track of which sites have prefixes assigned. Passed to get_resource_list_chunked()
        url = self.api_endpoint + "/api/dcim/sites/?limit=0"
        sites = self.get_resource_list(api_url=url)
        # The following dictionary is used for host group creation only,
        # as the grouping function expects a string as the value of each key
        self.sites_lookup_slug = dict((site["id"], site["slug"]) for site in sites)
        if self.site_data or self.prefixes:
            # If the "site_data" option is specified, keep the full data structure presented by the API response.
            # The "prefixes" option necessitates this structure as well as it requires the site object to be dict().
            self.sites_lookup = dict((site["id"], site) for site in sites)
        else:
            # Otherwise, set equal to the "slug only" dictionary
            self.sites_lookup = self.sites_lookup_slug
        # The following dictionary tracks which sites have prefixes assigned.
        self.sites_with_prefixes = set()

        for site in sites:
            if site["prefix_count"] and site["prefix_count"] > 0:
                self.sites_with_prefixes.add(site["slug"])
                # Used by refresh_prefixes()

        def get_region_for_site(site):
            # Will fail if site does not have a region defined in NetBox
            try:
                return (site["id"], site["region"]["id"])
            except Exception:
                return (site["id"], None)

        # Dictionary of site id to region id
        self.sites_region_lookup = dict(map(get_region_for_site, sites))

        def get_site_group_for_site(site):
            # Will fail if site does not have a group defined in NetBox
            try:
                return (site["id"], site["group"]["id"])
            except Exception:
                return (site["id"], None)

        # Dictionary of site id to site_group id
        self.sites_site_group_lookup = dict(map(get_site_group_for_site, sites))

        def get_time_zone_for_site(site):
            # Will fail if site does not have a time_zone defined in NetBox
            try:
                return (site["id"], site["time_zone"].replace("/", "_", 2))
            except Exception:
                return (site["id"], None)

        # Dictionary of site id to time_zone name (if group by time_zone is used)
        if "time_zone" in self.group_by:
            self.sites_time_zone_lookup = dict(map(get_time_zone_for_site, sites))

        def get_utc_offset_for_site(site):
            # Will fail if site does not have a time_zone defined in NetBox
            try:
                utc = round(
                    datetime.datetime.now(pytz.timezone(site["time_zone"]))
                    .utcoffset()
                    .total_seconds()
                    / 60
                    / 60
                )
                if utc < 0:
                    return (site["id"], str(utc).replace("-", "minus_"))
                else:
                    return (site["id"], f"plus_{utc}")
            except Exception:
                return (site["id"], None)

        # Dictionary of site id to utc_offset name (if group by utc_offset is used)
        if "utc_offset" in self.group_by:
            self.sites_utc_offset_lookup = dict(map(get_utc_offset_for_site, sites))

        def get_facility_for_site(site):
            # Will fail if site does not have a facility defined in NetBox
            try:
                return (site["id"], site["facility"])
            except Exception:
                return (site["id"], None)

        # Dictionary of site id to facility (if group by facility is used)
        if "facility" in self.group_by:
            self.sites_facility_lookup = dict(map(get_facility_for_site, sites))

    # Note: depends on the result of refresh_sites_lookup for self.sites_with_prefixes
    def refresh_prefixes(self):
        # Pull all prefixes defined in NetBox
        url = self.api_endpoint + "/api/ipam/prefixes"

        if self.fetch_all:
            prefixes = self.get_resource_list(url)
        else:
            prefixes = self.get_resource_list_chunked(
                api_url=url,
                query_key="site",
                query_values=list(self.sites_with_prefixes),
            )
        self.prefixes_sites_lookup = defaultdict(list)

        # We are only concerned with Prefixes that have actually been assigned to sites
        for prefix in prefixes:
            if prefix.get("site"):
                self.prefixes_sites_lookup[prefix["site"]["id"]].append(prefix)
                # Remove "site" attribute, as it's redundant when prefixes are assigned to site
                del prefix["site"]

    def refresh_regions_lookup(self):
        url = self.api_endpoint + "/api/dcim/regions/?limit=0"
        regions = self.get_resource_list(api_url=url)
        self.regions_lookup = dict((region["id"], region["slug"]) for region in regions)

        def get_region_parent(region):
            # Will fail if region does not have a parent region
            try:
                return (region["id"], region["parent"]["id"])
            except Exception:
                return (region["id"], None)

        # Dictionary of region id to parent region id
        self.regions_parent_lookup = dict(
            filter(lambda x: x is not None, map(get_region_parent, regions))
        )

    def refresh_site_groups_lookup(self):
        if self.api_version < version.parse("2.11"):
            return

        url = self.api_endpoint + "/api/dcim/site-groups/?limit=0"
        site_groups = self.get_resource_list(api_url=url)
        self.site_groups_lookup = dict(
            (site_group["id"], site_group["slug"]) for site_group in site_groups
        )

        def get_site_group_parent(site_group):
            # Will fail if site_group does not have a parent site_group
            try:
                return (site_group["id"], site_group["parent"]["id"])
            except Exception:
                return (site_group["id"], None)

        # Dictionary of site_group id to parent site_group id
        self.site_groups_parent_lookup = dict(
            filter(lambda x: x is not None, map(get_site_group_parent, site_groups))
        )

    def refresh_locations_lookup(self):
        # Locations were added in v2.11. Return empty lookups for previous versions.
        if self.api_version < version.parse("2.11"):
            return

        url = self.api_endpoint + "/api/dcim/locations/?limit=0"
        locations = self.get_resource_list(api_url=url)
        self.locations_lookup = dict(
            (location["id"], location["slug"]) for location in locations
        )

        def get_location_parent(location):
            # Will fail if location does not have a parent location
            try:
                return (location["id"], location["parent"]["id"])
            except Exception:
                return (location["id"], None)

        def get_location_site(location):
            # Locations MUST be assigned to a site
            return (location["id"], location["site"]["id"])

        # Dictionary of location id to parent location id
        self.locations_parent_lookup = dict(
            filter(None, map(get_location_parent, locations))
        )
        # Location to site lookup
        self.locations_site_lookup = dict(map(get_location_site, locations))

    def refresh_tenants_lookup(self):
        url = self.api_endpoint + "/api/tenancy/tenants/?limit=0"
        tenants = self.get_resource_list(api_url=url)
        self.tenants_lookup = dict((tenant["id"], tenant["slug"]) for tenant in tenants)

    def refresh_racks_lookup(self):
        url = self.api_endpoint + "/api/dcim/racks/?limit=0"
        racks = self.get_resource_list(api_url=url)
        self.racks_lookup = dict((rack["id"], rack["name"]) for rack in racks)

        def get_group_for_rack(rack):
            try:
                return (rack["id"], rack["group"]["id"])
            except Exception:
                return (rack["id"], None)

        def get_role_for_rack(rack):
            try:
                return (rack["id"], rack["role"]["slug"])
            except Exception:
                return (rack["id"], None)

        self.racks_group_lookup = dict(map(get_group_for_rack, racks))
        self.racks_role_lookup = dict(map(get_role_for_rack, racks))

    def refresh_rack_groups_lookup(self):
        # Locations were added in v2.11 replacing rack groups. Do nothing for 2.11+
        if self.api_version >= version.parse("2.11"):
            return

        url = self.api_endpoint + "/api/dcim/rack-groups/?limit=0"
        rack_groups = self.get_resource_list(api_url=url)
        self.rack_groups_lookup = dict(
            (rack_group["id"], rack_group["slug"]) for rack_group in rack_groups
        )

        def get_rack_group_parent(rack_group):
            try:
                return (rack_group["id"], rack_group["parent"]["id"])
            except Exception:
                return (rack_group["id"], None)

        # Dictionary of rack group id to parent rack group id
        self.rack_group_parent_lookup = dict(map(get_rack_group_parent, rack_groups))

    def refresh_device_roles_lookup(self):
        url = self.api_endpoint + "/api/dcim/device-roles/?limit=0"
        device_roles = self.get_resource_list(api_url=url)
        self.device_roles_lookup = dict(
            (device_role["id"], device_role["slug"]) for device_role in device_roles
        )

    def refresh_device_types_lookup(self):
        url = self.api_endpoint + "/api/dcim/device-types/?limit=0"
        device_types = self.get_resource_list(api_url=url)
        self.device_types_lookup = dict(
            (device_type["id"], device_type["slug"]) for device_type in device_types
        )

    def refresh_manufacturers_lookup(self):
        url = self.api_endpoint + "/api/dcim/manufacturers/?limit=0"
        manufacturers = self.get_resource_list(api_url=url)
        self.manufacturers_lookup = dict(
            (manufacturer["id"], manufacturer["slug"]) for manufacturer in manufacturers
        )

    def refresh_clusters_lookup(self):
        url = self.api_endpoint + "/api/virtualization/clusters/?limit=0"
        clusters = self.get_resource_list(api_url=url)

        def get_cluster_type(cluster):
            # Will fail if cluster does not have a type (required property so should always be true)
            try:
                return (cluster["id"], cluster["type"]["slug"])
            except Exception:
                return (cluster["id"], None)

        def get_cluster_group(cluster):
            # Will fail if cluster does not have a group (group is optional)
            try:
                return (cluster["id"], cluster["group"]["slug"])
            except Exception:
                return (cluster["id"], None)

        self.clusters_type_lookup = dict(map(get_cluster_type, clusters))
        self.clusters_group_lookup = dict(map(get_cluster_group, clusters))

    def refresh_services(self):
        url = self.api_endpoint + "/api/ipam/services/?limit=0"
        services = []

        if self.fetch_all:
            services = self.get_resource_list(url)
        else:
            device_services = self.get_resource_list_chunked(
                api_url=url,
                query_key="device_id",
                query_values=self.devices_lookup.keys(),
            )
            vm_services = self.get_resource_list_chunked(
                api_url=url,
                query_key="virtual_machine_id",
                query_values=self.vms_lookup.keys(),
            )
            services = chain(device_services, vm_services)

        # Construct a dictionary of dictionaries, separately for devices and vms.
        # Allows looking up services by device id or vm id
        self.device_services_lookup = defaultdict(dict)
        self.vm_services_lookup = defaultdict(dict)

        for service in services:
            service_id = service["id"]

            if service.get("device"):
                self.device_services_lookup[service["device"]["id"]][
                    service_id
                ] = service

            if service.get("virtual_machine"):
                self.vm_services_lookup[service["virtual_machine"]["id"]][
                    service_id
                ] = service

    def refresh_virtual_disks(self):
        url_vm_virtual_disks = (
            self.api_endpoint + "/api/virtualization/virtual-disks/?limit=0"
        )

        vm_virtual_disks = []

        if self.fetch_all:
            vm_virtual_disks = self.get_resource_list(url_vm_virtual_disks)
        else:
            vm_virtual_disks = self.get_resource_list_chunked(
                api_url=url_vm_virtual_disks,
                query_key="virtual_machine_id",
                query_values=self.vms_lookup.keys(),
            )

        self.vm_virtual_disks_lookup = defaultdict(dict)

        for virtual_disk in vm_virtual_disks:
            virtual_disk_id = virtual_disk["id"]
            vm_id = virtual_disk["virtual_machine"]["id"]

            self.vm_virtual_disks_lookup[vm_id][virtual_disk_id] = virtual_disk

    def refresh_interfaces(self):
        url_device_interfaces = self.api_endpoint + "/api/dcim/interfaces/?limit=0"
        url_vm_interfaces = (
            self.api_endpoint + "/api/virtualization/interfaces/?limit=0"
        )

        device_interfaces = []
        vm_interfaces = []

        if self.fetch_all:
            device_interfaces = self.get_resource_list(url_device_interfaces)
            vm_interfaces = self.get_resource_list(url_vm_interfaces)
        else:
            device_interfaces = self.get_resource_list_chunked(
                api_url=url_device_interfaces,
                query_key="device_id",
                query_values=self.devices_lookup.keys(),
            )
            vm_interfaces = self.get_resource_list_chunked(
                api_url=url_vm_interfaces,
                query_key="virtual_machine_id",
                query_values=self.vms_lookup.keys(),
            )

        # Construct a dictionary of dictionaries, separately for devices and vms.
        # For a given device id or vm id, get a lookup of interface id to interface
        # This is because interfaces may be returned multiple times when querying for virtual chassis parent and child in separate queries
        self.device_interfaces_lookup = defaultdict(dict)
        self.vm_interfaces_lookup = defaultdict(dict)

        # /dcim/interfaces gives count_ipaddresses per interface. /virtualization/interfaces does not
        self.devices_with_ips = set()

        for interface in device_interfaces:
            interface_id = interface["id"]
            device_id = interface["device"]["id"]

            # Check if device_id is actually a device we've fetched, and was not filtered out by query_filters
            if device_id not in self.devices_lookup:
                continue

            # Check if device_id is part of a virtual chasis
            # If so, treat its interfaces as actually part of the master
            device = self.devices_lookup[device_id]
            virtual_chassis_master = self._get_host_virtual_chassis_master(device)
            if virtual_chassis_master is not None:
                device_id = virtual_chassis_master

            self.device_interfaces_lookup[device_id][interface_id] = interface

            # Keep track of what devices have interfaces with IPs, so if fetch_all is False we can avoid unnecessary queries
            if interface["count_ipaddresses"] > 0:
                self.devices_with_ips.add(device_id)

        for interface in vm_interfaces:
            interface_id = interface["id"]
            vm_id = interface["virtual_machine"]["id"]

            self.vm_interfaces_lookup[vm_id][interface_id] = interface

    # Note: depends on the result of refresh_interfaces for self.devices_with_ips
    def refresh_ipaddresses(self):
        url = (
            self.api_endpoint
            + "/api/ipam/ip-addresses/?limit=0&assigned_to_interface=true"
        )
        ipaddresses = []

        if self.fetch_all:
            ipaddresses = self.get_resource_list(url)
        else:
            device_ips = self.get_resource_list_chunked(
                api_url=url,
                query_key="device_id",
                query_values=list(self.devices_with_ips),
            )
            vm_ips = self.get_resource_list_chunked(
                api_url=url,
                query_key="virtual_machine_id",
                query_values=self.vms_lookup.keys(),
            )

            ipaddresses = chain(device_ips, vm_ips)

        # Construct a dictionary of lists, to allow looking up ip addresses by interface id
        # Note that interface ids share the same namespace for both devices and vms so this is a single dictionary
        self.ipaddresses_intf_lookup = defaultdict(dict)
        # Construct a dictionary of the IP addresses themselves
        self.ipaddresses_lookup = defaultdict(dict)
        # NetBox v2.9 and onwards
        self.vm_ipaddresses_intf_lookup = defaultdict(dict)
        self.vm_ipaddresses_lookup = defaultdict(dict)
        self.device_ipaddresses_intf_lookup = defaultdict(dict)
        self.device_ipaddresses_lookup = defaultdict(dict)

        for ipaddress in ipaddresses:
            # As of NetBox v2.9 "assigned_object_x" replaces "interface"
            if ipaddress.get("assigned_object_id"):
                interface_id = ipaddress["assigned_object_id"]
                ip_id = ipaddress["id"]
                # We need to copy the ipaddress entry to preserve the original in case caching is used.
                ipaddress_copy = ipaddress.copy()

                if ipaddress["assigned_object_type"] == "virtualization.vminterface":
                    self.vm_ipaddresses_lookup[ip_id] = ipaddress_copy
                    self.vm_ipaddresses_intf_lookup[interface_id][
                        ip_id
                    ] = ipaddress_copy
                else:
                    self.device_ipaddresses_lookup[ip_id] = ipaddress_copy
                    self.device_ipaddresses_intf_lookup[interface_id][
                        ip_id
                    ] = ipaddress_copy  # Remove "assigned_object_X" attributes, as that's redundant when ipaddress is added to an interface

                del ipaddress_copy["assigned_object_id"]
                del ipaddress_copy["assigned_object_type"]
                del ipaddress_copy["assigned_object"]
                continue

            if not ipaddress.get("interface"):
                continue
            interface_id = ipaddress["interface"]["id"]
            ip_id = ipaddress["id"]

            # We need to copy the ipaddress entry to preserve the original in case caching is used.
            ipaddress_copy = ipaddress.copy()

            self.ipaddresses_intf_lookup[interface_id][ip_id] = ipaddress_copy
            self.ipaddresses_lookup[ip_id] = ipaddress_copy
            # Remove "interface" attribute, as that's redundant when ipaddress is added to an interface
            del ipaddress_copy["interface"]

    @property
    def lookup_processes(self):
        lookups = [
            self.refresh_sites_lookup,
            self.refresh_regions_lookup,
            self.refresh_site_groups_lookup,
            self.refresh_locations_lookup,
            self.refresh_tenants_lookup,
            self.refresh_device_roles_lookup,
            self.refresh_platforms_lookup,
            self.refresh_device_types_lookup,
            self.refresh_manufacturers_lookup,
            self.refresh_clusters_lookup,
        ]
        if self.virtual_disks:
            lookups.append(self.refresh_virtual_disks)

        if self.interfaces:
            lookups.append(self.refresh_interfaces)

        if self.services:
            lookups.append(self.refresh_services)

        if self.racks:
            lookups.extend(
                [
                    self.refresh_racks_lookup,
                    self.refresh_rack_groups_lookup,
                ]
            )

        return lookups

    @property
    def lookup_processes_secondary(self):
        lookups = []

        # IP addresses are needed for either interfaces or dns_name options
        if self.interfaces or self.dns_name or self.ansible_host_dns_name:
            lookups.append(self.refresh_ipaddresses)

        if self.prefixes:
            lookups.append(self.refresh_prefixes)

        return lookups

    def refresh_lookups(self, lookups):
        # Exceptions that occur in threads by default are printed to stderr, and ignored by the main thread
        # They need to be caught, and raised in the main thread to prevent further execution of this plugin

        thread_exceptions = []

        def handle_thread_exceptions(lookup):
            def wrapper():
                try:
                    lookup()
                except Exception as e:
                    # Save for the main-thread to re-raise
                    # Also continue to raise on this thread, so the default handler can run to print to stderr
                    thread_exceptions.append(e)
                    raise e

            return wrapper

        thread_list = []

        try:
            for lookup in lookups:
                thread = Thread(target=handle_thread_exceptions(lookup))
                thread_list.append(thread)
                thread.start()

            for thread in thread_list:
                thread.join()

            # Wait till we've joined all threads before raising any exceptions
            for exception in thread_exceptions:
                raise exception

        finally:
            # Avoid retain cycles
            thread_exceptions = None

    def fetch_api_docs(self):
        try:
            tmp_dir = os.path.split(DEFAULT_LOCAL_TMP)[0]
            tmp_file = os.path.join(tmp_dir, "netbox_api_dump.json")
            with open(tmp_file) as file:
                cache = json.load(file)
            cached_api_version = ".".join(cache["info"]["version"].split(".")[:2])
        except Exception:
            cached_api_version = None
            cache = None

        status = self._fetch_information(self.api_endpoint + "/api/status")
        netbox_api_version = ".".join(status["netbox-version"].split(".")[:2])

        if version.parse(netbox_api_version) >= version.parse("3.5.0"):
            endpoint_url = self.api_endpoint + "/api/schema/?format=json"
        else:
            endpoint_url = self.api_endpoint + "/api/docs/?format=openapi"

        if cache and cached_api_version == netbox_api_version:
            openapi = cache
        else:
            openapi = self._fetch_information(endpoint_url)

            try:
                with open(tmp_file, "w") as file:
                    json.dump(openapi, file)
            except Exception:
                pass

        self.api_version = version.parse(netbox_api_version)

        if self.api_version >= version.parse("3.5.0"):
            self.allowed_device_query_parameters = [
                p["name"]
                for p in openapi["paths"]["/api/dcim/devices/"]["get"]["parameters"]
            ]
            self.allowed_vm_query_parameters = [
                p["name"]
                for p in openapi["paths"]["/api/virtualization/virtual-machines/"][
                    "get"
                ]["parameters"]
            ]
        else:
            self.allowed_device_query_parameters = [
                p["name"]
                for p in openapi["paths"]["/dcim/devices/"]["get"]["parameters"]
            ]
            self.allowed_vm_query_parameters = [
                p["name"]
                for p in openapi["paths"]["/virtualization/virtual-machines/"]["get"][
                    "parameters"
                ]
            ]

    def validate_query_parameter(self, parameter, allowed_query_parameters):
        if not (isinstance(parameter, dict) and len(parameter) == 1):
            self.display.warning(
                "Warning query parameters %s not a dict with a single key." % parameter
            )
            return None

        k = tuple(parameter.keys())[0]
        v = tuple(parameter.values())[0]

        if not (k in allowed_query_parameters or k.startswith("cf_")):
            msg = "Warning: %s not in %s or starting with cf (Custom field)" % (
                k,
                allowed_query_parameters,
            )
            self.display.warning(msg=msg)
            return None
        return k, v

    def filter_query_parameters(self, parameters, allowed_query_parameters):
        return filter(
            lambda parameter: parameter is not None,
            # For each element of query_filters, test if it's allowed
            map(
                # Create a partial function with the device-specific list of query parameters
                partial(
                    self.validate_query_parameter,
                    allowed_query_parameters=allowed_query_parameters,
                ),
                parameters,
            ),
        )

    def refresh_url(self):
        device_query_parameters = [("limit", 0)]
        vm_query_parameters = [("limit", 0)]
        device_url = self.api_endpoint + "/api/dcim/devices/?"
        vm_url = self.api_endpoint + "/api/virtualization/virtual-machines/?"

        # Add query_filtes to both devices and vms query, if they're valid
        if isinstance(self.query_filters, Iterable):
            device_query_parameters.extend(
                self.filter_query_parameters(
                    self.query_filters, self.allowed_device_query_parameters
                )
            )

            vm_query_parameters.extend(
                self.filter_query_parameters(
                    self.query_filters, self.allowed_vm_query_parameters
                )
            )

        if isinstance(self.device_query_filters, Iterable):
            device_query_parameters.extend(
                self.filter_query_parameters(
                    self.device_query_filters, self.allowed_device_query_parameters
                )
            )

        if isinstance(self.vm_query_filters, Iterable):
            vm_query_parameters.extend(
                self.filter_query_parameters(
                    self.vm_query_filters, self.allowed_vm_query_parameters
                )
            )

        # When query_filters is Iterable, and is not empty:
        # - If none of the filters are valid for devices, do not fetch any devices
        # - If none of the filters are valid for VMs, do not fetch any VMs
        # If either device_query_filters or vm_query_filters are set,
        # device_query_parameters and vm_query_parameters will have > 1 element so will continue to be requested
        if self.query_filters and isinstance(self.query_filters, Iterable):
            if len(device_query_parameters) <= 1:
                device_url = None

            if len(vm_query_parameters) <= 1:
                vm_url = None

        # Append the parameters to the URLs
        if device_url:
            device_url = device_url + urlencode(device_query_parameters)
        if vm_url:
            vm_url = vm_url + urlencode(vm_query_parameters)

        # Exclude config_context if not required
        if not self.config_context:
            if device_url:
                device_url = device_url + "&exclude=config_context"
            if vm_url:
                vm_url = vm_url + "&exclude=config_context"

        return device_url, vm_url

    def fetch_hosts(self):
        device_url, vm_url = self.refresh_url()

        self.devices_list = []
        self.vms_list = []

        if device_url:
            self.devices_list = self.get_resource_list(device_url)

        if vm_url:
            self.vms_list = self.get_resource_list(vm_url)

        # Allow looking up devices/vms by their ids
        self.devices_lookup = {device["id"]: device for device in self.devices_list}
        self.vms_lookup = {vm["id"]: vm for vm in self.vms_list}

        # There's nothing that explicitly says if a host is virtual or not - add in a new field
        for host in self.devices_list:
            host["is_virtual"] = False

        for host in self.vms_list:
            host["is_virtual"] = True

    def extract_name(self, host):
        # An host in an Ansible inventory requires an hostname.
        # name is an unique but not required attribute for a device in NetBox
        # We default to an UUID for hostname in case the name is not set in NetBox
        # Use virtual chassis name if set by the user.
        if self.virtual_chassis_name and self._get_host_virtual_chassis_master(host):
            return host["virtual_chassis"]["name"] or str(uuid.uuid4())
        elif self.hostname_field:
            return host["custom_fields"][self.hostname_field]
        else:
            return host["name"] or str(uuid.uuid4())

    def generate_group_name(self, grouping, group):
        # Check for special case - if group is a boolean, just return grouping name instead
        # eg. "is_virtual" - returns true for VMs, should put them in a group named "is_virtual", not "is_virtual_True"
        if isinstance(group, bool):
            if group:
                return grouping
            else:
                # Don't create the inverse group
                return None

        # Special case. Extract name from service, which is a hash.
        if grouping == "services":
            group = group["name"]
            grouping = "service"

        if grouping == "status":
            group = group["value"]

        if self.group_names_raw:
            return group
        else:
            return "_".join([grouping, group])

    def add_host_to_groups(self, host, hostname):
        site_group_by = self._pluralize_group_by("site")
        site_group_group_by = self._pluralize_group_by("site_group")

        for grouping in self.group_by:
            # Don't handle regions here since no hosts are ever added to region groups
            # Sites and locations are also specially handled in the main()
            if grouping in ["region", site_group_by, "location", site_group_group_by]:
                continue

            if grouping not in self.group_extractors:
                raise AnsibleError(
                    'group_by option "%s" is not valid. Check group_by documentation or'
                    " check the plurals option, as well as the racks options. It can"
                    " determine what group_by options are valid." % grouping
                )

            groups_for_host = self.group_extractors[grouping](host)

            if not groups_for_host:
                continue

            # Make groups_for_host a list if it isn't already
            if not isinstance(groups_for_host, list):
                groups_for_host = [groups_for_host]

            for group_for_host in groups_for_host:
                group_name = self.generate_group_name(grouping, group_for_host)

                if not group_name:
                    continue

                # Group names may be transformed by the ansible TRANSFORM_INVALID_GROUP_CHARS setting
                # add_group returns the actual group name used
                transformed_group_name = self.inventory.add_group(group=group_name)
                self.inventory.add_host(group=transformed_group_name, host=hostname)

    def _add_site_groups(self):
        # Map site id to transformed group names
        self.site_group_names = dict()

        for (
            site_id,
            site_name,
        ) in self.sites_lookup_slug.items():  # "Slug" only. Data not used for grouping
            site_group_name = self.generate_group_name(
                self._pluralize_group_by("site"), site_name
            )
            # Add the site group to get its transformed name
            site_transformed_group_name = self.inventory.add_group(
                group=site_group_name
            )
            self.site_group_names[site_id] = site_transformed_group_name

    def _add_region_groups(self):
        # Mapping of region id to group name
        region_transformed_group_names = self._setup_nested_groups(
            "region", self.regions_lookup, self.regions_parent_lookup
        )

        # Add site groups as children of region groups
        for site_id in self.sites_lookup:
            region_id = self.sites_region_lookup.get(site_id, None)
            if region_id is None:
                continue

            self.inventory.add_child(
                region_transformed_group_names[region_id],
                self.site_group_names[site_id],
            )

    def _add_site_group_groups(self):
        # Mapping of site_group id to group name
        site_group_transformed_group_names = self._setup_nested_groups(
            "site_group", self.site_groups_lookup, self.site_groups_parent_lookup
        )

        # Add site groups as children of site_group groups
        for site_id in self.sites_lookup:
            site_group_id = self.sites_site_group_lookup.get(site_id, None)
            if site_group_id is None:
                continue

            self.inventory.add_child(
                site_group_transformed_group_names[site_group_id],
                self.site_group_names[site_id],
            )

    def _add_location_groups(self):
        # Mapping of location id to group name
        self.location_group_names = self._setup_nested_groups(
            "location", self.locations_lookup, self.locations_parent_lookup
        )

        # Add location to site groups as children
        for location_id, location_slug in self.locations_lookup.items():
            if self.locations_parent_lookup.get(location_id, None):
                # Only top level locations should be children of sites
                continue

            site_transformed_group_name = self.site_group_names[
                self.locations_site_lookup[location_id]
            ]

            self.inventory.add_child(
                site_transformed_group_name, self.location_group_names[location_id]
            )

    def _setup_nested_groups(self, group, lookup, parent_lookup):
        # Mapping of id to group name
        transformed_group_names = dict()

        # Create groups for each object
        for obj_id in lookup:
            group_name = self.generate_group_name(group, lookup[obj_id])
            transformed_group_names[obj_id] = self.inventory.add_group(group=group_name)

        # Now that all groups exist, add relationships between them
        for obj_id in lookup:
            group_name = transformed_group_names[obj_id]
            parent_id = parent_lookup.get(obj_id, None)
            if parent_id is not None and parent_id in transformed_group_names:
                parent_name = transformed_group_names[parent_id]
                self.inventory.add_child(parent_name, group_name)

        return transformed_group_names

    def _set_variable(self, hostname, key, value):
        for item in self.rename_variables:
            if item["pattern"].match(key):
                key = item["pattern"].sub(item["repl"], key)
                break

        self.inventory.set_variable(hostname, key, value)

    def _fill_host_variables(self, host, hostname):
        extracted_primary_ip = self.extract_primary_ip(host=host)
        if extracted_primary_ip:
            self._set_variable(hostname, "ansible_host", extracted_primary_ip)

        if self.ansible_host_dns_name:
            extracted_dns_name = self.extract_dns_name(host=host)
            if extracted_dns_name:
                self._set_variable(hostname, "ansible_host", extracted_dns_name)

        extracted_primary_ip4 = self.extract_primary_ip4(host=host)
        if extracted_primary_ip4:
            self._set_variable(hostname, "primary_ip4", extracted_primary_ip4)

        extracted_primary_ip6 = self.extract_primary_ip6(host=host)
        if extracted_primary_ip6:
            self._set_variable(hostname, "primary_ip6", extracted_primary_ip6)

        extracted_oob_ip = self.extract_oob_ip(host=host)
        if extracted_oob_ip:
            self._set_variable(hostname, "oob_ip", extracted_oob_ip)
            if self.oob_ip_as_primary_ip:
                self._set_variable(hostname, "ansible_host", extracted_oob_ip)

        for attribute, extractor in self.group_extractors.items():
            extracted_value = extractor(host)

            # Compare with None, not just check for a truth comparison - allow empty arrays, etc to be host vars
            if extracted_value is None:
                continue

            # Special case - all group_by options are single strings, but tag is a list of tags
            # Keep the groups named singular "tag_sometag", but host attribute should be "tags":["sometag", "someothertag"]
            if attribute == "tag":
                attribute = "tags"

            if attribute == "region":
                attribute = "regions"

            if attribute == "site_group":
                attribute = "site_groups"

            if attribute == "location":
                attribute = "locations"

            if attribute == "rack_group":
                attribute = "rack_groups"

            # Flatten the dict into separate host vars, if enabled
            if isinstance(extracted_value, dict) and (
                (attribute == "config_context" and self.flatten_config_context)
                or (attribute == "custom_fields" and self.flatten_custom_fields)
                or (
                    attribute == "local_context_data"
                    and self.flatten_local_context_data
                )
            ):
                for key, value in extracted_value.items():
                    self._set_variable(hostname, key, value)
            else:
                self._set_variable(hostname, attribute, extracted_value)

    def _get_host_virtual_chassis_master(self, host):
        virtual_chassis = host.get("virtual_chassis", None)

        if not virtual_chassis:
            return None

        master = virtual_chassis.get("master", None)

        if not master:
            return None

        return master.get("id", None)

    def main(self):
        # Check if pytz lib is install, and give error if not
        if PYTZ_IMPORT_ERROR:
            raise_from(
                AnsibleError("pytz must be installed to use this plugin"),
                PYTZ_IMPORT_ERROR,
            )

        # Get info about the API - version, allowed query parameters
        self.fetch_api_docs()

        self.fetch_hosts()

        # Interface, and Service lookup will depend on hosts, if option fetch_all is false
        self.refresh_lookups(self.lookup_processes)

        # Looking up IP Addresses depends on the result of interfaces count_ipaddresses field
        # - can skip any device/vm without any IPs
        self.refresh_lookups(self.lookup_processes_secondary)

        # If we're grouping by regions, hosts are not added to region groups
        # If we're grouping by locations, hosts may be added to the site or location
        # - the site groups are added as sub-groups of regions
        # - the location groups are added as sub-groups of sites
        # So, we need to make sure we're also grouping by sites if regions or locations are enabled
        site_group_by = self._pluralize_group_by("site")
        site_group_group_by = self._pluralize_group_by("site")
        if (
            site_group_by in self.group_by
            or "location" in self.group_by
            or "region" in self.group_by
            or site_group_group_by in self.group_by
        ):
            self._add_site_groups()

        # Create groups for locations. Will be a part of site groups.
        if "location" in self.group_by and self.api_version >= version.parse("2.11"):
            self._add_location_groups()

        # Create groups for regions, containing the site groups
        if "region" in self.group_by:
            self._add_region_groups()

        # Create groups for site_groups, containing the site groups
        if "site_group" in self.group_by and self.api_version >= version.parse("2.11"):
            self._add_site_group_groups()

        for host in chain(self.devices_list, self.vms_list):
            virtual_chassis_master = self._get_host_virtual_chassis_master(host)
            if (
                virtual_chassis_master is not None
                and virtual_chassis_master != host["id"]
            ):
                # Device is part of a virtual chassis, but is not the master
                continue

            hostname = self.extract_name(host=host)
            self.inventory.add_host(host=hostname)
            self._fill_host_variables(host=host, hostname=hostname)

            strict = self.get_option("strict")

            # Composed variables
            self._set_composite_vars(
                self.get_option("compose"), host, hostname, strict=strict
            )

            # Complex groups based on jinja2 conditionals, hosts that meet the conditional are added to group
            self._add_host_to_composed_groups(
                self.get_option("groups"), host, hostname, strict=strict
            )

            # Create groups based on variable values and add the corresponding hosts to it
            self._add_host_to_keyed_groups(
                self.get_option("keyed_groups"), host, hostname, strict=strict
            )
            self.add_host_to_groups(host=host, hostname=hostname)

            # Special processing for sites and locations as those groups were already created
            if getattr(self, "location_group_names", None) and host.get("location"):
                # Add host to location group when host is assigned to the location
                self.inventory.add_host(
                    group=self.location_group_names[host["location"]["id"]],
                    host=hostname,
                )
            elif getattr(self, "site_group_names", None) and host.get("site"):
                # Add host to site group when host is NOT assigned to a location
                self.inventory.add_host(
                    group=self.site_group_names[host["site"]["id"]],
                    host=hostname,
                )

    def _set_authorization(self):
        # NetBox access
        if version.parse(ansible_version) < version.parse("2.11"):
            token = self.get_option("token")
        else:
            self.templar.available_variables = self._vars
            token = self.templar.template(
                self.get_option("token"), fail_on_undefined=False
            )
        if token:
            # check if token is new format
            if isinstance(token, dict):
                self.headers.update(
                    {"Authorization": f"{token['type'].capitalize()} {token['value']}"}
                )
            else:
                self.headers.update({"Authorization": "Token %s" % token})

    def parse(self, inventory, loader, path, cache=True):
        super(InventoryModule, self).parse(inventory, loader, path)
        self._read_config_data(path=path)
        self.use_cache = cache

        # Handle extra "/" from api_endpoint configuration and trim if necessary, see PR#49943
        self.api_endpoint = self.get_option("api_endpoint").strip("/")
        self.timeout = self.get_option("timeout")
        self.max_uri_length = self.get_option("max_uri_length")
        self.validate_certs = self.get_option("validate_certs")
        self.follow_redirects = self.get_option("follow_redirects")
        self.config_context = self.get_option("config_context")
        self.flatten_config_context = self.get_option("flatten_config_context")
        self.flatten_local_context_data = self.get_option("flatten_local_context_data")
        self.flatten_custom_fields = self.get_option("flatten_custom_fields")
        self.plurals = self.get_option("plurals")
        self.virtual_disks = self.get_option("virtual_disks")
        self.interfaces = self.get_option("interfaces")
        self.services = self.get_option("services")
        self.site_data = self.get_option("site_data")
        self.prefixes = self.get_option("prefixes")
        self.fetch_all = self.get_option("fetch_all")
        self.headers = {
            "User-Agent": "ansible %s Python %s"
            % (ansible_version, python_version.split(" ", maxsplit=1)[0]),
            "Content-type": "application/json",
        }
        self.cert = self.get_option("cert")
        self.key = self.get_option("key")
        self.ca_path = self.get_option("ca_path")
        self.oob_ip_as_primary_ip = self.get_option("oob_ip_as_primary_ip")
        self.hostname_field = self.get_option("hostname_field")

        self._set_authorization()

        # Filter and group_by options
        self.group_by = self.get_option("group_by")
        self.group_names_raw = self.get_option("group_names_raw")
        if version.parse(ansible_version) < version.parse("2.11"):
            self.query_filters = self.get_option("query_filters")
            self.device_query_filters = self.get_option("device_query_filters")
            self.vm_query_filters = self.get_option("vm_query_filters")
        else:
            self.query_filters = self.templar.template(self.get_option("query_filters"))
            self.device_query_filters = self.templar.template(
                self.get_option("device_query_filters")
            )
            self.vm_query_filters = self.templar.template(
                self.get_option("vm_query_filters")
            )
        self.virtual_chassis_name = self.get_option("virtual_chassis_name")
        self.dns_name = self.get_option("dns_name")
        self.ansible_host_dns_name = self.get_option("ansible_host_dns_name")
        self.racks = self.get_option("racks")

        # Compile regular expressions, if any
        self.rename_variables = self.parse_rename_variables(
            self.get_option("rename_variables")
        )

        self.main()

    def parse_rename_variables(self, rename_variables):
        return [
            {"pattern": re.compile(i["pattern"]), "repl": i["repl"]}
            for i in rename_variables or ()
        ]<|MERGE_RESOLUTION|>--- conflicted
+++ resolved
@@ -248,7 +248,6 @@
         oob_ip_as_primary_ip:
             description: Use out of band IP as `ansible host`
             type: boolean
-<<<<<<< HEAD
             default: false
         rename_variables:
             description:
@@ -260,14 +259,11 @@
             type: list
             elements: dict
             default: []
-=======
-            default: False
         hostname_field:
             description:
                 - By default, the inventory hostname is the netbox device name
                 - If set, sets the inventory hostname from this field in custom_fields instead
             default: False
->>>>>>> a1652701
 """
 
 EXAMPLES = """
