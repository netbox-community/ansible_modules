# -*- coding: utf-8 -*-

# Copyright: (c) 2019. Chris Mills <chris@discreet-its.co.uk>
# GNU General Public License v3.0+
# (see COPYING or https://www.gnu.org/licenses/gpl-3.0.txt)
"""
netbox.py

A lookup function designed to return data from the Netbox application
"""

from __future__ import absolute_import, division, print_function

import functools
from pprint import pformat

from ansible.errors import AnsibleError
from ansible.plugins.lookup import LookupBase
from ansible.parsing.splitter import parse_kv, split_args
from ansible.utils.display import Display

import pynetbox
import requests

__metaclass__ = type

DOCUMENTATION = """
    lookup: nb_lookup
    author: Chris Mills (@cpmills1975)
    version_added: "2.9"
    short_description: Queries and returns elements from Netbox
    description:
        - Queries Netbox via its API to return virtually any information
          capable of being held in Netbox.
        - If wanting to obtain the plaintext attribute of a secret, key_file must be provided.
    options:
        _terms:
            description:
                - The Netbox object type to query
            required: True
        api_endpoint:
            description:
                - The URL to the Netbox instance to query
            required: True
        api_filter:
            description:
                - The api_filter to use.
            required: False
        plugin:
            description:
                - The Netbox plugin to query
            required: False
        token:
            description:
                - The API token created through Netbox
                - This may not be required depending on the Netbox setup.
            required: False
        validate_certs:
            description:
                - Whether or not to validate SSL of the NetBox instance
            required: False
            default: True
        key_file:
            description:
                - The location of the private key tied to user account.
            required: False
        raw_data:
            description:
                - Whether to return raw API data with the lookup/query or whether to return a key/value dict
            required: False
    requirements:
        - pynetbox
"""

EXAMPLES = """
tasks:
  # query a list of devices
  - name: Obtain list of devices from Netbox
    debug:
      msg: >
        "Device {{ item.value.display_name }} (ID: {{ item.key }}) was
         manufactured by {{ item.value.device_type.manufacturer.name }}"
    loop: "{{ query('netbox.netbox.nb_lookup', 'devices',
                    api_endpoint='http://localhost/',
                    token='<redacted>') }}"

# This example uses an API Filter

tasks:
  # query a list of devices
  - name: Obtain list of devices from Netbox
    debug:
      msg: >
        "Device {{ item.value.display_name }} (ID: {{ item.key }}) was
         manufactured by {{ item.value.device_type.manufacturer.name }}"
    loop: "{{ query('netbox.netbox.nb_lookup', 'devices',
                    api_endpoint='http://localhost/',
                    api_filter='role=management tag=Dell'),
                    token='<redacted>') }}"

# Obtain a secret for R1-device
tasks:
  - name: "Obtain secrets for R1-Device"
    debug:
<<<<<<< HEAD
      msg: "{{ query('nb_lookup', 'secrets', api_filter='device=R1-Device', api_endpoint='http://localhost/', token='<redacted>', key_file='~/.ssh/id_rsa') }}"

# Fetch bgp sessions for R1-device
tasks:
  - name: "Obtain bgp sessions for R1-Device"
    debug:
      msg: "{{ query('nb_lookup', 'bgp_sessions',
                     api_filter='device=R1-Device',
                     api_endpoint='http://localhost/',
                     token='<redacted>',
                     plugin='mycustomstuff') }}"

=======
      msg: "{{ query('netbox.netbox.nb_lookup', 'secrets', api_filter='device=R1-Device', api_endpoint='http://localhost/', token='<redacted>', key_file='~/.ssh/id_rsa') }}"
>>>>>>> 542fc38e
"""

RETURN = """
  _list:
    description:
      - list of composed dictionaries with key and value
    type: list
"""


def get_endpoint(netbox, term):
    """
    get_endpoint(netbox, term)
        netbox: a predefined pynetbox.api() pointing to a valid instance
                of Netbox
        term: the term passed to the lookup function upon which the api
              call will be identified
    """

    netbox_endpoint_map = {
        "aggregates": {"endpoint": netbox.ipam.aggregates},
        "circuit-terminations": {"endpoint": netbox.circuits.circuit_terminations},
        "circuit-types": {"endpoint": netbox.circuits.circuit_types},
        "circuits": {"endpoint": netbox.circuits.circuits},
        "circuit-providers": {"endpoint": netbox.circuits.providers},
        "cables": {"endpoint": netbox.dcim.cables},
        "cluster-groups": {"endpoint": netbox.virtualization.cluster_groups},
        "cluster-types": {"endpoint": netbox.virtualization.cluster_types},
        "clusters": {"endpoint": netbox.virtualization.clusters},
        "config-contexts": {"endpoint": netbox.extras.config_contexts},
        "console-connections": {"endpoint": netbox.dcim.console_connections},
        "console-ports": {"endpoint": netbox.dcim.console_ports},
        "console-server-port-templates": {
            "endpoint": netbox.dcim.console_server_port_templates
        },
        "console-server-ports": {"endpoint": netbox.dcim.console_server_ports},
        "device-bay-templates": {"endpoint": netbox.dcim.device_bay_templates},
        "device-bays": {"endpoint": netbox.dcim.device_bays},
        "device-roles": {"endpoint": netbox.dcim.device_roles},
        "device-types": {"endpoint": netbox.dcim.device_types},
        "devices": {"endpoint": netbox.dcim.devices},
        "export-templates": {"endpoint": netbox.dcim.export_templates},
        "front-port-templates": {"endpoint": netbox.dcim.front_port_templates},
        "front-ports": {"endpoint": netbox.dcim.front_ports},
        "graphs": {"endpoint": netbox.extras.graphs},
        "image-attachments": {"endpoint": netbox.extras.image_attachments},
        "interface-connections": {"endpoint": netbox.dcim.interface_connections},
        "interface-templates": {"endpoint": netbox.dcim.interface_templates},
        "interfaces": {"endpoint": netbox.dcim.interfaces},
        "inventory-items": {"endpoint": netbox.dcim.inventory_items},
        "ip-addresses": {"endpoint": netbox.ipam.ip_addresses},
        "manufacturers": {"endpoint": netbox.dcim.manufacturers},
        "object-changes": {"endpoint": netbox.extras.object_changes},
        "platforms": {"endpoint": netbox.dcim.platforms},
        "power-connections": {"endpoint": netbox.dcim.power_connections},
        "power-outlet-templates": {"endpoint": netbox.dcim.power_outlet_templates},
        "power-outlets": {"endpoint": netbox.dcim.power_outlets},
        "power-port-templates": {"endpoint": netbox.dcim.power_port_templates},
        "power-ports": {"endpoint": netbox.dcim.power_ports},
        "prefixes": {"endpoint": netbox.ipam.prefixes},
        "rack-groups": {"endpoint": netbox.dcim.rack_groups},
        "rack-reservations": {"endpoint": netbox.dcim.rack_reservations},
        "rack-roles": {"endpoint": netbox.dcim.rack_roles},
        "racks": {"endpoint": netbox.dcim.racks},
        "rear-port-templates": {"endpoint": netbox.dcim.rear_port_templates},
        "rear-ports": {"endpoint": netbox.dcim.rear_ports},
        "regions": {"endpoint": netbox.dcim.regions},
        "reports": {"endpoint": netbox.extras.reports},
        "rirs": {"endpoint": netbox.ipam.rirs},
        "roles": {"endpoint": netbox.ipam.roles},
        "secret-roles": {"endpoint": netbox.secrets.secret_roles},
        "secrets": {"endpoint": netbox.secrets.secrets},
        "services": {"endpoint": netbox.ipam.services},
        "sites": {"endpoint": netbox.dcim.sites},
        "tags": {"endpoint": netbox.extras.tags},
        "tenant-groups": {"endpoint": netbox.tenancy.tenant_groups},
        "tenants": {"endpoint": netbox.tenancy.tenants},
        "topology-maps": {"endpoint": netbox.extras.topology_maps},
        "virtual-chassis": {"endpoint": netbox.dcim.virtual_chassis},
        "virtual-machines": {"endpoint": netbox.virtualization.virtual_machines},
        "virtualization-interfaces": {"endpoint": netbox.virtualization.interfaces},
        "vlan-groups": {"endpoint": netbox.ipam.vlan_groups},
        "vlans": {"endpoint": netbox.ipam.vlans},
        "vrfs": {"endpoint": netbox.ipam.vrfs},
    }

    return netbox_endpoint_map[term]["endpoint"]


def get_plugin_endpoint(netbox, plugin, term):
    """
    get_plugin_endpoint(netbox, plugin, term)
        netbox: a predefined pynetbox.api() pointing to a valid instance
                of Netbox
        plugin: a string referencing the plugin name
        term: the term passed to the lookup function upon which the api
              call will be identified
    """
    attr = "plugins.%s.%s" % (plugin, term)
    def _getattr(netbox, attr):
        return getattr(netbox, attr)
    return functools.reduce(_getattr, [netbox] + attr.split('.'))


class LookupModule(LookupBase):
    """
    LookupModule(LookupBase) is defined by Ansible
    """

    def run(self, terms, variables=None, **kwargs):

        netbox_api_token = kwargs.get("token")
        netbox_api_endpoint = kwargs.get("api_endpoint")
        netbox_ssl_verify = kwargs.get("validate_certs", True)
        netbox_private_key_file = kwargs.get("key_file")
        netbox_api_filter = kwargs.get("api_filter")
        netbox_raw_return = kwargs.get("raw_data")
        netbox_plugin = kwargs.get("plugin")

        if not isinstance(terms, list):
            terms = [terms]

        try:
            session = requests.Session()
            session.verify = netbox_ssl_verify

            netbox = pynetbox.api(
                netbox_api_endpoint,
                token=netbox_api_token if netbox_api_token else None,
                private_key_file=netbox_private_key_file,
            )
            netbox.http_session = session
        except FileNotFoundError:
            raise AnsibleError(
                "%s cannot be found. Please make sure file exists."
                % netbox_private_key_file
            )

        results = []
        for term in terms:
            if netbox_plugin:
                endpoint  = get_plugin_endpoint(netbox, netbox_plugin, term)
            else:
                try:
                    endpoint = get_endpoint(netbox, term)
                except KeyError:
                    raise AnsibleError("Unrecognised term %s. Check documentation" % term)

            Display().vvvv(
                u"Netbox lookup for %s to %s using token %s filter %s"
                % (term, netbox_api_endpoint, netbox_api_token, netbox_api_filter)
            )

            if netbox_api_filter:
                args_split = split_args(netbox_api_filter)
                args = [parse_kv(x) for x in args_split]
                filter = {}
                for arg in args:
                    for k, v in arg.items():
                        if k not in filter:
                            filter[k] = list()
                            filter[k].append(v)
                        else:
                            filter[k].append(v)

                Display().vvvv("filter is %s" % filter)

                for res in endpoint.filter(**filter):

                    Display().vvvvv(pformat(dict(res)))

                    if netbox_raw_return:
                        results.append(dict(res))

                    else:
                        key = dict(res)["id"]
                        result = {key: dict(res)}
                        results.extend(self._flatten_hash_to_list(result))

            else:
                for res in endpoint.all():
                    Display().vvvvv(pformat(dict(res)))

                    if netbox_raw_return:
                        results.append(dict(res))

                    else:
                        key = dict(res)["id"]
                        result = {key: dict(res)}
                        results.extend(self._flatten_hash_to_list(result))

        return results<|MERGE_RESOLUTION|>--- conflicted
+++ resolved
@@ -102,22 +102,19 @@
 tasks:
   - name: "Obtain secrets for R1-Device"
     debug:
-<<<<<<< HEAD
-      msg: "{{ query('nb_lookup', 'secrets', api_filter='device=R1-Device', api_endpoint='http://localhost/', token='<redacted>', key_file='~/.ssh/id_rsa') }}"
+      msg: "{{ query('netbox.netbox.nb_lookup', 'secrets', api_filter='device=R1-Device', api_endpoint='http://localhost/', token='<redacted>', key_file='~/.ssh/id_rsa') }}"
 
 # Fetch bgp sessions for R1-device
 tasks:
   - name: "Obtain bgp sessions for R1-Device"
     debug:
-      msg: "{{ query('nb_lookup', 'bgp_sessions',
+      msg: "{{ query('netbox.netbox.nb_lookup', 'bgp_sessions',
                      api_filter='device=R1-Device',
                      api_endpoint='http://localhost/',
                      token='<redacted>',
                      plugin='mycustomstuff') }}"
 
-=======
       msg: "{{ query('netbox.netbox.nb_lookup', 'secrets', api_filter='device=R1-Device', api_endpoint='http://localhost/', token='<redacted>', key_file='~/.ssh/id_rsa') }}"
->>>>>>> 542fc38e
 """
 
 RETURN = """
@@ -217,9 +214,11 @@
               call will be identified
     """
     attr = "plugins.%s.%s" % (plugin, term)
+
     def _getattr(netbox, attr):
         return getattr(netbox, attr)
-    return functools.reduce(_getattr, [netbox] + attr.split('.'))
+
+    return functools.reduce(_getattr, [netbox] + attr.split("."))
 
 
 class LookupModule(LookupBase):
@@ -259,12 +258,14 @@
         results = []
         for term in terms:
             if netbox_plugin:
-                endpoint  = get_plugin_endpoint(netbox, netbox_plugin, term)
+                endpoint = get_plugin_endpoint(netbox, netbox_plugin, term)
             else:
                 try:
                     endpoint = get_endpoint(netbox, term)
                 except KeyError:
-                    raise AnsibleError("Unrecognised term %s. Check documentation" % term)
+                    raise AnsibleError(
+                        "Unrecognised term %s. Check documentation" % term
+                    )
 
             Display().vvvv(
                 u"Netbox lookup for %s to %s using token %s filter %s"
