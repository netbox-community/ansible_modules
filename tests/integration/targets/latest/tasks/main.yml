---
- name: "NETBOX_DEVICE TESTS"
  include_tasks: "netbox_device.yml"

- name: "NETBOX_DEVICE_INTERFACE TESTS"
  include_tasks: "netbox_device_interface.yml"

- name: "NETBOX_IP_ADDRESS TESTS"
  include_tasks: "netbox_ip_address.yml"

- name: "NETBOX_PREFIX TESTS"
  include_tasks: "netbox_prefix.yml"

- name: "NETBOX_SITE TESTS"
  include_tasks: "netbox_site.yml"

- name: "NETBOX_TENTANT TESTS"
  include_tasks: "netbox_tenant.yml"

- name: "NETBOX_TENTANT_GROUP TESTS"
  include_tasks: "netbox_tenant_group.yml"

- name: "NETBOX_RACK TESTS"
  include_tasks: "netbox_rack.yml"

- name: "NETBOX_RACK_ROLE TESTS"
  include_tasks: "netbox_rack_role.yml"

- name: "NETBOX_RACK_GROUP TESTS"
  include_tasks: "netbox_rack_group.yml"

- name: "NETBOX_MANUFACTURER TESTS"
  include_tasks: "netbox_manufacturer.yml"

- name: "NETBOX_PLATFORM TESTS"
  include_tasks: "netbox_platform.yml"

- name: "NETBOX_DEVICE_TYPE TESTS"
  include_tasks: "netbox_device_type.yml"

- name: "NETBOX_DEVICE_ROLE TESTS"
  include_tasks: "netbox_device_role.yml"

- name: "NETBOX_IPAM_ROLE TESTS"
  include_tasks: "netbox_ipam_role.yml"

- name: "NETBOX_VLAN_GROUP TESTS"
  include_tasks: "netbox_vlan_group.yml"

- name: "NETBOX_VLAN TESTS"
  include_tasks: "netbox_vlan.yml"

- name: "NETBOX_VRF TESTS"
  include_tasks: "netbox_vrf.yml"

- name: "NETBOX_RIR TESTS"
  include_tasks: "netbox_rir.yml"

- name: "NETBOX_AGGREGATE TESTS"
  include_tasks: "netbox_aggregate.yml"

- name: "NETBOX_REGION TESTS"
  include_tasks: "netbox_region.yml"

- name: "NETBOX_DEVICE_BAY TESTS"
  include_tasks: "netbox_device_bay.yml"

- name: "NETBOX_INVENTORY_ITEM TESTS"
  include_tasks: "netbox_inventory_item.yml"

- name: "NETBOX_VIRTUAL_MACHINE TESTS"
  include_tasks: "netbox_virtual_machine.yml"

- name: "NETBOX_CLUSTER TESTS"
  include_tasks: "netbox_cluster.yml"

- name: "NETBOX_CLUSTER_GROUP TESTS"
  include_tasks: "netbox_cluster_group.yml"

- name: "NETBOX_CLUSTER_TYPE TESTS"
  include_tasks: "netbox_cluster_type.yml"

- name: "NETBOX_VM_INTERFACE TESTS"
  include_tasks: "netbox_vm_interface.yml"

- name: "NETBOX_PROVIDER TESTS"
  include_tasks: "netbox_provider.yml"

- name: "NETBOX_CIRCUIT_TYPE TESTS"
  include_tasks: "netbox_circuit_type.yml"

- name: "NETBOX_CIRCUIT TESTS"
  include_tasks: "netbox_circuit.yml"

- name: "NETBOX_CIRCUIT_TERMINATION TESTS"
  include_tasks: "netbox_circuit_termination.yml"

<<<<<<< HEAD
- name: "NETBOX_CONSOLE_PORT TESTS"
  include_tasks: "netbox_console_port.yml"

- name: "NETBOX_CONSOLE_PORT_TEMPLATE TESTS"
  include_tasks: "netbox_console_port_template.yml"

- name: "NETBOX_CONSOLE_SERVER_PORT TESTS"
  include_tasks: "netbox_console_server_port.yml"

- name: "NETBOX_CONSOLE_SERVER_PORT_TEMPLATE TESTS"
  include_tasks: "netbox_console_server_port_template.yml"
=======
- name: "NETBOX_POWER_PANEL TESTS"
  include_tasks: "netbox_power_panel.yml"

- name: "NETBOX_POWER_FEED TESTS"
  include_tasks: "netbox_power_feed.yml"

- name: "NETBOX_POWER_PORT TESTS"
  include_tasks: "netbox_power_port.yml"

- name: "NETBOX_POWER_PORT_TEMPLATE TESTS"
  include_tasks: "netbox_power_port_template.yml"

- name: "NETBOX_POWER_OUTLET TESTS"
  include_tasks: "netbox_power_outlet.yml"

- name: "NETBOX_POWER_OUTLET_TEMPLATE TESTS"
  include_tasks: "netbox_power_outlet_template.yml"
>>>>>>> 11610098

- name: "NETBOX_SERVICE TESTS"
  include_tasks: "netbox_service.yml"

- name: "NETBOX_LOOKUP TESTS"
  include_tasks: "netbox_lookup.yml"<|MERGE_RESOLUTION|>--- conflicted
+++ resolved
@@ -95,7 +95,6 @@
 - name: "NETBOX_CIRCUIT_TERMINATION TESTS"
   include_tasks: "netbox_circuit_termination.yml"
 
-<<<<<<< HEAD
 - name: "NETBOX_CONSOLE_PORT TESTS"
   include_tasks: "netbox_console_port.yml"
 
@@ -107,7 +106,7 @@
 
 - name: "NETBOX_CONSOLE_SERVER_PORT_TEMPLATE TESTS"
   include_tasks: "netbox_console_server_port_template.yml"
-=======
+
 - name: "NETBOX_POWER_PANEL TESTS"
   include_tasks: "netbox_power_panel.yml"
 
@@ -125,7 +124,6 @@
 
 - name: "NETBOX_POWER_OUTLET_TEMPLATE TESTS"
   include_tasks: "netbox_power_outlet_template.yml"
->>>>>>> 11610098
 
 - name: "NETBOX_SERVICE TESTS"
   include_tasks: "netbox_service.yml"
