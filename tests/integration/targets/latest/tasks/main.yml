--- conflicted
+++ resolved
@@ -95,7 +95,6 @@
 - name: "NETBOX_CIRCUIT_TERMINATION TESTS"
   include_tasks: "netbox_circuit_termination.yml"
 
-<<<<<<< HEAD
 - name: "NETBOX_REAR_PORT TESTS"
   include_tasks: "netbox_rear_port.yml"
 
@@ -107,7 +106,7 @@
 
 - name: "NETBOX_FRONT_PORT_TEMPLATE TESTS"
   include_tasks: "netbox_front_port_template.yml"
-=======
+
 - name: "NETBOX_CONSOLE_PORT TESTS"
   include_tasks: "netbox_console_port.yml"
 
@@ -137,7 +136,6 @@
 
 - name: "NETBOX_POWER_OUTLET_TEMPLATE TESTS"
   include_tasks: "netbox_power_outlet_template.yml"
->>>>>>> 0715f7bf
 
 - name: "NETBOX_SERVICE TESTS"
   include_tasks: "netbox_service.yml"
