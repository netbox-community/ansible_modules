--- conflicted
+++ resolved
@@ -62,14 +62,11 @@
     data:
       name: "R1"
       serial: "FXS1001"
-<<<<<<< HEAD
       local_context_data:
         bgp_as: "65412"
-=======
       virtual_chassis: "Test Nexus One"
       vc_position: 2
       vc_priority: 15
->>>>>>> 32fdc299
     state: present
   register: test_three
 
@@ -78,26 +75,20 @@
     that:
       - test_three is changed
       - test_three['diff']['after']['serial'] == "FXS1001"
-<<<<<<< HEAD
       - test_three['diff']['after']['local_context_data']["bgp_as"] == "65412"
-=======
       - test_three['diff']['after']['virtual_chassis'] == 1
       - test_three['diff']['after']['vc_position'] == 2
       - test_three['diff']['after']['vc_priority'] == 15
->>>>>>> 32fdc299
       - test_three['device']['name'] == "R1"
       - test_three['device']['device_role'] == 1
       - test_three['device']['device_type'] == 1
       - test_three['device']['site'] == 1
       - test_three['device']['status'] == "staged"
       - test_three['device']['serial'] == "FXS1001"
-<<<<<<< HEAD
       - test_three['device']['local_context_data']["bgp_as"] == "65412"
-=======
       - test_three['device']['virtual_chassis'] == 1
       - test_three['device']['vc_position'] == 2
       - test_three['device']['vc_priority'] == 15
->>>>>>> 32fdc299
       - test_three['msg'] == "device R1 updated"
 
 - name: "3.1 - Update device name using query_params"
