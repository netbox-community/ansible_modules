--- conflicted
+++ resolved
@@ -32,12 +32,9 @@
 - name: "NETBOX_RACK_ROLE TESTS"
   include_tasks: "netbox_rack_role.yml"
 
-<<<<<<< HEAD
 - name: "NETBOX_LOCATION TESTS"
   include_tasks: "netbox_location.yml"
 
-=======
->>>>>>> 9e9de391
 - name: "NETBOX_MANUFACTURER TESTS"
   include_tasks: "netbox_manufacturer.yml"
 
