--- conflicted
+++ resolved
@@ -71,7 +71,15 @@
   tags:
     - netbox_contact
 
-<<<<<<< HEAD
+- name: NETBOX_CONTACT_ASSIGNMENT TESTS
+  ansible.builtin.include_tasks:
+    file: netbox_contact_assignment.yml
+    apply:
+      tags:
+        - netbox_contact_assignment
+  tags:
+    - netbox_contact_assignment
+
 - name: NETBOX_CONTACT_GROUP TESTS
   ansible.builtin.include_tasks:
     file: netbox_contact_group.yml
@@ -80,16 +88,6 @@
         - netbox_contact_group
   tags:
     - netbox_contact_group
-=======
-- name: NETBOX_CONTACT_ASSIGNMENT TESTS
-  ansible.builtin.include_tasks:
-    file: netbox_contact_assignment.yml
-    apply:
-      tags:
-        - netbox_contact_assignment
-  tags:
-    - netbox_contact_assignment
->>>>>>> 2e25e1f2
 
 - name: NETBOX_CONTACT_ROLE TESTS
   ansible.builtin.include_tasks:
